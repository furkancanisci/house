<?php

use App\Http\Controllers\Api\DashboardController;
use App\Http\Controllers\Api\PropertyController;
use App\Http\Controllers\Api\PropertyDocumentTypeController;
use App\Http\Controllers\Api\SearchController;
use App\Http\Controllers\Api\StatsController;
use App\Http\Controllers\Auth\AuthController;
use App\Http\Controllers\FeatureController;
use App\Http\Controllers\UtilityController;
use Illuminate\Http\Request;
use Illuminate\Support\Facades\Route;

/*
|--------------------------------------------------------------------------
| API Routes
|--------------------------------------------------------------------------
|
| Here is where you can register API routes for your application. These
| routes are loaded by the RouteServiceProvider and all of them will
| be assigned to the "api" middleware group. Make something great!
|
*/

// In routes/api.php
Route::middleware('auth:sanctum')->group(function () {
    Route::get('/dashboard/stats-raw', [DashboardController::class, 'statsRaw']);
    Route::get('/test', [PropertyController::class, 'test']);
});

// Health check
Route::get('/health', function () {
    return response()->json([
        'status' => 'OK',
        'message' => 'Property Management API is running',
        'timestamp' => now()->toISOString(),
        'version' => '1.0.0',
    ]);
})->middleware('auth:sanctum');

Route::get('/testt', function () {
    return response()->json([
        'status' => 'OK',
        'message' => 'Property Management API is running',
        'timestamp' => now()->toISOString(),
        'version' => '1.0.0',
    ]);
})->middleware('auth:sanctum');

// API Version 1
Route::prefix('v1')->group(function () {
    
    // Authentication Routes
    Route::prefix('auth')->group(function () {
        // Public authentication routes
        Route::post('/register', [AuthController::class, 'register']);
        Route::post('/login', [AuthController::class, 'login']);
        Route::post('/forgot-password', [AuthController::class, 'sendPasswordResetLink']);
        Route::post('/reset-password', [AuthController::class, 'resetPassword']);
        
        // Email verification routes
        Route::get('/email/verify/{id}/{hash}', [AuthController::class, 'verifyEmail'])
            ->name('verification.verify');
        Route::post('/email/verify', [AuthController::class, 'verifyEmail']);
        Route::post('/email/resend-verification', [AuthController::class, 'resendVerificationEmail']);
        
        // User info route - made public for now
        Route::get('/me', [AuthController::class, 'me']);
        
        // Protected authentication routes (only logout operations)
        Route::middleware('auth:sanctum')->group(function () {
            Route::post('/logout', [AuthController::class, 'logout']);
            Route::post('/logout-all', [AuthController::class, 'logoutAll']);
            Route::post('/refresh', [AuthController::class, 'refresh']);
            Route::post('/email/verification-notification', [AuthController::class, 'sendVerificationEmail']);
            Route::get('/email/verification-status', [AuthController::class, 'getVerificationStatus']);
        });
    });

    // Property Routes - All made public for now
    Route::prefix('properties')->group(function () {
        Route::get('/', [PropertyController::class, 'index']);
        Route::get('/featured', [PropertyController::class, 'featured']);
<<<<<<< HEAD
        Route::get('/amenities', [PropertyController::class, 'amenities']);
        Route::get('/test', [PropertyController::class, 'test']);

        // More specific routes should come first to avoid conflicts
        Route::post('/{property}/favorite', [PropertyController::class, 'toggleFavorite']);
        Route::get('/{property}/analytics', [PropertyController::class, 'analytics'])->middleware('auth:sanctum');
        Route::delete('/{property}/images/{mediaId}', [PropertyController::class, 'deleteImage'])->middleware('auth:sanctum');
=======

        Route::get('/{property:slug}', [PropertyController::class, 'show']);
        Route::get('/{property}/show', [PropertyController::class, 'show']); // Alternative route for ID
>>>>>>> 834e7733
        Route::get('/{property:slug}/similar', [PropertyController::class, 'similar']);
        Route::get('/{property}/show', [PropertyController::class, 'show']); // Alternative route for ID
        Route::get('/{property:slug}', [PropertyController::class, 'show']);
        
        // Write operations - keeping these for future reference but making them public for now
        Route::post('/', [PropertyController::class, 'store'])->middleware(['auth:sanctum', 'validate.image']);
        Route::put('/{property}', [PropertyController::class, 'update'])->middleware(['auth:sanctum', 'validate.image']);
        Route::delete('/{property}', [PropertyController::class, 'destroy'])->middleware('auth:sanctum');

    });

    // Dashboard Routes - All require authentication
    Route::prefix('dashboard')->group(function () {
        Route::get('/overview', [DashboardController::class, 'overview']);
        Route::get('/stats', [DashboardController::class, 'stats']);
        // Removed the properties route as requested
        Route::get('/favorites', [DashboardController::class, 'favorites']);
        Route::get('/analytics', [DashboardController::class, 'analytics']);
        Route::post('/profile', [DashboardController::class, 'updateProfile']);
        Route::get('/notifications', [DashboardController::class, 'notifications']);
    });

    // Search and Filter Routes
    Route::prefix('search')->group(function () {
        Route::get('/properties', [PropertyController::class, 'index']);
        Route::get('/suggestions', [SearchController::class, 'suggestions']);
    });

    // Location and Map Routes
    Route::prefix('locations')->group(function () {
        // Get all states with property counts
        Route::get('/states', 'App\Http\Controllers\Api\LocationController@getStates');
        
        // Get cities (optionally filtered by state)
        Route::get('/cities', 'App\Http\Controllers\Api\LocationController@getCities');
        
        // Get neighborhoods (optionally filtered by city and/or state)
        Route::get('/neighborhoods', 'App\Http\Controllers\Api\LocationController@getNeighborhoods');
    });

    // Cities Routes
    Route::prefix('cities')->group(function () {
        Route::get('/', 'App\Http\Controllers\Api\CityController@index');
        Route::get('/states', 'App\Http\Controllers\Api\CityController@getStates');
        Route::get('/by-state', 'App\Http\Controllers\Api\CityController@getCitiesByState');
        Route::get('/state/{state}', 'App\Http\Controllers\Api\CityController@getCitiesByStateParam');
        Route::get('/search', 'App\Http\Controllers\Api\CityController@search');
    });

    // Property Document Types Routes
    Route::prefix('property-document-types')->group(function () {
        Route::get('/', [PropertyDocumentTypeController::class, 'index']);
        Route::get('/all-languages', [PropertyDocumentTypeController::class, 'getAllLanguages']);
        Route::get('/{propertyDocumentType}', [PropertyDocumentTypeController::class, 'show']);
    });

    // Features Routes
    Route::prefix('features')->group(function () {
        Route::get('/', [FeatureController::class, 'index']);
        Route::get('/categories', [FeatureController::class, 'getCategories']);
        Route::get('/by-category/{category}', [FeatureController::class, 'getByCategory']);
        Route::get('/{feature}', [FeatureController::class, 'show']);
        
        // Admin routes (protected)
        Route::middleware('auth:sanctum')->group(function () {
            Route::post('/', [FeatureController::class, 'store']);
            Route::put('/{feature}', [FeatureController::class, 'update']);
            Route::delete('/{feature}', [FeatureController::class, 'destroy']);
            Route::patch('/{feature}/toggle-status', [FeatureController::class, 'toggleStatus']);
            Route::patch('/sort-order', [FeatureController::class, 'updateSortOrder']);
        });
    });

    // Utilities Routes
    Route::prefix('utilities')->group(function () {
        Route::get('/', [UtilityController::class, 'index']);
        Route::get('/categories', [UtilityController::class, 'getCategories']);
        Route::get('/by-category/{category}', [UtilityController::class, 'getByCategory']);
        Route::get('/{utility}', [UtilityController::class, 'show']);
        
        // Admin routes (protected)
        Route::middleware('auth:sanctum')->group(function () {
            Route::post('/', [UtilityController::class, 'store']);
            Route::put('/{utility}', [UtilityController::class, 'update']);
            Route::delete('/{utility}', [UtilityController::class, 'destroy']);
            Route::patch('/{utility}/toggle-status', [UtilityController::class, 'toggleStatus']);
            Route::patch('/sort-order', [UtilityController::class, 'updateSortOrder']);
        });
    });

    // Statistics and Analytics Routes
    Route::prefix('stats')->group(function () {
        Route::get('/overview', [StatsController::class, 'overview']);
        Route::get('/price-ranges', [StatsController::class, 'priceRanges']);
    });
});

// Fallback route for API
Route::fallback(function () {
    return response()->json([
        'message' => 'API endpoint not found.',
        'available_endpoints' => [
            'GET /api/health' => 'Health check',
            'POST /api/v1/auth/register' => 'User registration',
            'POST /api/v1/auth/login' => 'User login',
            'GET /api/v1/properties' => 'List properties with filters',
            'GET /api/v1/properties/featured' => 'Get featured properties',
            'GET /api/v1/search/properties' => 'Search properties',
            'GET /api/v1/dashboard/overview' => 'Dashboard overview (auth required)',
        ],
    ], 404);
});<|MERGE_RESOLUTION|>--- conflicted
+++ resolved
@@ -81,7 +81,6 @@
     Route::prefix('properties')->group(function () {
         Route::get('/', [PropertyController::class, 'index']);
         Route::get('/featured', [PropertyController::class, 'featured']);
-<<<<<<< HEAD
         Route::get('/amenities', [PropertyController::class, 'amenities']);
         Route::get('/test', [PropertyController::class, 'test']);
 
@@ -89,11 +88,6 @@
         Route::post('/{property}/favorite', [PropertyController::class, 'toggleFavorite']);
         Route::get('/{property}/analytics', [PropertyController::class, 'analytics'])->middleware('auth:sanctum');
         Route::delete('/{property}/images/{mediaId}', [PropertyController::class, 'deleteImage'])->middleware('auth:sanctum');
-=======
-
-        Route::get('/{property:slug}', [PropertyController::class, 'show']);
-        Route::get('/{property}/show', [PropertyController::class, 'show']); // Alternative route for ID
->>>>>>> 834e7733
         Route::get('/{property:slug}/similar', [PropertyController::class, 'similar']);
         Route::get('/{property}/show', [PropertyController::class, 'show']); // Alternative route for ID
         Route::get('/{property:slug}', [PropertyController::class, 'show']);
