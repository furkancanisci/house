--- conflicted
+++ resolved
@@ -13,12 +13,8 @@
     {
         Schema::create('properties', function (Blueprint $table) {
             $table->id();
-<<<<<<< HEAD
-            $table->unsignedBigInteger('user_id'); // Will add foreign key later
-=======
             $table->foreignId('user_id')->constrained()->onDelete('cascade');
             $table->unsignedBigInteger('document_type_id')->nullable();
->>>>>>> a59304aa
             $table->string('title');
             $table->text('description');
             $table->string('property_type'); // apartment, house, condo, townhouse, studio, loft, villa, commercial, land
@@ -62,8 +58,6 @@
             // Timestamps
             $table->timestamp('published_at')->nullable();
             $table->timestamps();
-<<<<<<< HEAD
-=======
             
             // Foreign key constraints
             $table->foreign('document_type_id')->references('id')->on('property_document_types')->onDelete('set null');
@@ -76,7 +70,6 @@
             $table->index(['is_featured', 'is_available']);
             $table->index(['latitude', 'longitude']);
             $table->fullText(['title', 'description']);
->>>>>>> a59304aa
         });
     }
 
