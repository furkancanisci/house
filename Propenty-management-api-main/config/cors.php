--- conflicted
+++ resolved
@@ -19,7 +19,6 @@
 
     'allowed_methods' => ['*'],
 
-<<<<<<< HEAD
     'allowed_origins' => [
         'http://localhost:3000',
         'http://localhost:5173',
@@ -32,9 +31,7 @@
         'http://127.0.0.1:5175',
         'http://127.0.0.1:5176',
     ],
-=======
-    'allowed_origins' => ['*'],
->>>>>>> 921da803
+
 
     'allowed_origins_patterns' => [],
 
