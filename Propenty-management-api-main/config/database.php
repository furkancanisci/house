<?php

use Illuminate\Support\Str;

return [

    /*
    |--------------------------------------------------------------------------
    | Default Database Connection Name
    |--------------------------------------------------------------------------
    |
    | Here you may specify which of the database connections below you wish
    | to use as your default connection for all database work. Of course
    | you may use many connections at once using the Database library.
    |
    */

    'default' => env('DB_CONNECTION', 'pgsql'),

    /*
    |--------------------------------------------------------------------------
    | Database Connections
    |--------------------------------------------------------------------------
    |
    | Here are each of the database connections setup for your application.
    | Of course, examples of configuring each database platform that is
    | supported by Laravel is shown below to make development simple.
    |
    |
    | All database work in Laravel is done through the PHP PDO facilities
    | so make sure you have the driver for your particular database of
    | choice installed on your machine before you begin development.
    |
    */

    'connections' => [

        'sqlite' => [
            'driver' => 'sqlite',
            'url' => env('DATABASE_URL'),
            'database' => env('DB_DATABASE', database_path('database.sqlite')),
            'prefix' => '',
            'foreign_key_constraints' => env('DB_FOREIGN_KEYS', true),
        ],

        'mysql' => [
            'driver' => 'mysql',
            'url' => env('DATABASE_URL'),
            'host' => env('DB_HOST', '127.0.0.1'),
            'port' => env('DB_PORT', '3306'),
            'database' => env('DB_DATABASE', 'forge'),
            'username' => env('DB_USERNAME', 'forge'),
            'password' => env('DB_PASSWORD', ''),
            'unix_socket' => env('DB_SOCKET', ''),
            'charset' => 'utf8mb4',
            'collation' => 'utf8mb4_unicode_ci',
            'prefix' => '',
            'prefix_indexes' => true,
            'strict' => true,
            'engine' => null,
            'options' => extension_loaded('pdo_mysql') ? array_filter([
                PDO::MYSQL_ATTR_SSL_CA => env('MYSQL_ATTR_SSL_CA'),
            ]) : [],
        ],

        'pgsql' => [
            'driver' => 'pgsql',
            'url' => env('DATABASE_URL'),
            'host' => env('DB_HOST', '127.0.0.1'),
            'port' => env('DB_PORT', '5432'),
            'database' => env('DB_DATABASE', 'forge'),
            'username' => env('DB_USERNAME', 'forge'),
            'password' => env('DB_PASSWORD', ''),
            'charset' => 'utf8',
            'prefix' => '',
            'prefix_indexes' => true,
            'schema' => 'public',
            'sslmode' => env('DB_SSLMODE', 'prefer'),
            'options' => extension_loaded('pdo_pgsql') ? array_filter([
<<<<<<< HEAD
                PDO::ATTR_PERSISTENT => false,
=======
                PDO::ATTR_TIMEOUT => env('DB_TIMEOUT', 60),
                PDO::ATTR_ERRMODE => PDO::ERRMODE_EXCEPTION,
                PDO::ATTR_DEFAULT_FETCH_MODE => PDO::FETCH_ASSOC,
                PDO::ATTR_EMULATE_PREPARES => false,
>>>>>>> a59304aa
            ]) : [],
        ],

        'sqlsrv' => [
            'driver' => 'sqlsrv',
            'url' => env('DATABASE_URL'),
            'host' => env('DB_HOST', 'localhost'),
            'port' => env('DB_PORT', '1433'),
            'database' => env('DB_DATABASE', 'forge'),
            'username' => env('DB_USERNAME', 'forge'),
            'password' => env('DB_PASSWORD', ''),
            'charset' => 'utf8',
            'prefix' => '',
            'prefix_indexes' => true,
            // 'encrypt' => env('DB_ENCRYPT', 'yes'),
            // 'trust_server_certificate' => env('DB_TRUST_SERVER_CERTIFICATE', 'false'),
        ],

    ],

    /*
    |--------------------------------------------------------------------------
    | Migration Repository Table
    |--------------------------------------------------------------------------
    |
    | This table keeps track of all the migrations that have already run for
    | your application. Using this information, we can determine which of
    | the migrations on disk haven't actually been run in the database.
    |
    */

    'migrations' => 'migrations',

    /*
    |--------------------------------------------------------------------------
    | Redis Databases
    |--------------------------------------------------------------------------
    |
    | Redis is an open source, fast, and advanced key-value store that also
    | provides a richer body of commands than a typical key-value system
    | such as APC or Memcached. Laravel makes it easy to dig right in.
    |
    */

    'redis' => [

        'client' => env('REDIS_CLIENT', 'phpredis'),

        'options' => [
            'cluster' => env('REDIS_CLUSTER', 'redis'),
            'prefix' => env('REDIS_PREFIX', Str::slug(env('APP_NAME', 'laravel'), '_').'_database_'),
        ],

        'default' => [
            'url' => env('REDIS_URL'),
            'host' => env('REDIS_HOST', '127.0.0.1'),
            'username' => env('REDIS_USERNAME'),
            'password' => env('REDIS_PASSWORD'),
            'port' => env('REDIS_PORT', '6379'),
            'database' => env('REDIS_DB', '0'),
        ],

        'cache' => [
            'url' => env('REDIS_URL'),
            'host' => env('REDIS_HOST', '127.0.0.1'),
            'username' => env('REDIS_USERNAME'),
            'password' => env('REDIS_PASSWORD'),
            'port' => env('REDIS_PORT', '6379'),
            'database' => env('REDIS_CACHE_DB', '1'),
        ],

    ],

];<|MERGE_RESOLUTION|>--- conflicted
+++ resolved
@@ -77,14 +77,11 @@
             'schema' => 'public',
             'sslmode' => env('DB_SSLMODE', 'prefer'),
             'options' => extension_loaded('pdo_pgsql') ? array_filter([
-<<<<<<< HEAD
                 PDO::ATTR_PERSISTENT => false,
-=======
                 PDO::ATTR_TIMEOUT => env('DB_TIMEOUT', 60),
                 PDO::ATTR_ERRMODE => PDO::ERRMODE_EXCEPTION,
                 PDO::ATTR_DEFAULT_FETCH_MODE => PDO::FETCH_ASSOC,
                 PDO::ATTR_EMULATE_PREPARES => false,
->>>>>>> a59304aa
             ]) : [],
         ],
 
