--- conflicted
+++ resolved
@@ -825,9 +825,6 @@
         ]);
 
         // Load relationships for the property detail view
-<<<<<<< HEAD
-        $property->load(['user', 'media', 'favoritedByUsers', 'documentType', 'features', 'utilities', 'priceType', 'propertyType']);
-=======
         $property->load(['user', 'media', 'favoritedByUsers', 'documentType', 'features', 'utilities', 'propertyType', 'priceType']);
 
         // Debug logging for features and utilities
@@ -840,7 +837,6 @@
             'features_data' => $property->features->map(function($f) { return ['id' => $f->id, 'name_ar' => $f->name_ar]; }),
             'utilities_data' => $property->utilities->map(function($u) { return ['id' => $u->id, 'name_ar' => $u->name_ar]; })
         ]);
->>>>>>> e1d451a8
 
         return response()->json([
             'property' => new PropertyResource($property),
