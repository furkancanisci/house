<?php

namespace App\Http\Controllers\Api;

use App\Http\Controllers\Controller;
use App\Http\Requests\Property\StorePropertyRequest;
use App\Http\Requests\Property\UpdatePropertyRequest;
use App\Http\Resources\PropertyResource;
use App\Http\Resources\PropertyCollection;
use App\Models\Property;
use App\Models\PropertyView;
use App\Services\LocationService;
use App\Services\PropertyCacheService;
use Illuminate\Http\JsonResponse;
use Illuminate\Http\Request;
use Illuminate\Support\Facades\DB;
use Spatie\QueryBuilder\QueryBuilder;
use Spatie\QueryBuilder\AllowedFilter;

class PropertyController extends Controller
{
    protected $cacheService;

    /**
     * Create a new controller instance.
     */
    public function __construct(PropertyCacheService $cacheService)
    {
        $this->cacheService = $cacheService;
        $this->middleware('auth:sanctum')->except(['index', 'show', 'featured', 'priceTypes']);
    }

    /**
     * Map camelCase field names to snake_case database column names
     */
    private function mapFieldNames(array $data): array
    {
        $fieldMapping = [
            'propertyType' => 'property_type',
            'propertyTypeId' => 'property_type_id',
            'listingType' => 'listing_type',
            'address' => 'street_address',
            'squareFootage' => 'square_feet',
            'lotSize' => 'lot_size',
            'yearBuilt' => 'year_built',
            'parking' => 'parking_type',
            'isFeatured' => 'is_featured',
            'isAvailable' => 'is_available',
            'availableDate' => 'available_from',
            'contactName' => 'contact_name',
            'contactPhone' => 'contact_phone',
            'contactEmail' => 'contact_email',
            'documentTypeId' => 'document_type_id',
            'document_type_id' => 'document_type_id', // Also accept snake_case
            'imagesToRemove' => 'remove_images',
            'mainImage' => 'main_image',
            'main_image' => 'main_image', // Also accept snake_case
            // New property fields
            'floorNumber' => 'floor_number',
            'totalFloors' => 'total_floors',
            'balconyCount' => 'balcony_count',
            'viewType' => 'view_type',
            // Advanced property details
            'buildingAge' => 'building_age',
            'buildingType' => 'building_type',
            'floorType' => 'floor_type',
            'windowType' => 'window_type',
            'maintenanceFee' => 'maintenance_fee',
            'depositAmount' => 'deposit_amount',
            'annualTax' => 'annual_tax',
            'buildingTypeId' => 'building_type_id',
            'windowTypeId' => 'window_type_id',
            'floorTypeId' => 'floor_type_id',
            'building_type_id' => 'building_type_id', // Also accept snake_case
            'window_type_id' => 'window_type_id', // Also accept snake_case
            'floor_type_id' => 'floor_type_id', // Also accept snake_case
        ];

        $mappedData = [];
        
        foreach ($data as $key => $value) {
            // If there's a mapping for this field, use the mapped name
            if (isset($fieldMapping[$key])) {
                $mappedData[$fieldMapping[$key]] = $value;
            } else {
                // Otherwise, keep the original field name
                $mappedData[$key] = $value;
            }
        }

        return $mappedData;
    }
    
    /**
     * Test endpoint
     */
    public function test()
    {
        return response()->json([
            'status' => 'OK',
        ]);
    }


    /**
     * Simple test property creation without validation
     */
    public function testCreate()
    {
        try {
            $property = Property::create([
                'title' => 'Test Property Eloquent',
                'description' => 'A test property using Eloquent model',
                'property_type' => 'apartment',
                'listing_type' => 'rent',
                'price' => 1500,
                'street_address' => '123 Test St',
                'city' => 'Test City',
                'state' => 'TS',
                'bedrooms' => 2,
                'bathrooms' => 1,
                'contact_name' => 'John Doe',
                'contact_phone' => '555-1234',
                'contact_email' => 'john@example.com',
                'user_id' => 1, // Now we have a valid user
                'status' => 'active',
                'is_available' => true
            ]);

            return response()->json([
                'message' => 'Test property created successfully using Eloquent.',
                'property_id' => $property->id,
                'property_slug' => $property->slug,
                'method' => 'eloquent_model'
            ], 201);

        } catch (\Exception $e) {
            return response()->json([
                'message' => 'Error creating test property.',
                'error' => $e->getMessage(),
                'file' => $e->getFile(),
                'line' => $e->getLine(),
                'trace' => array_slice(explode("\n", $e->getTraceAsString()), 0, 10)
            ], 500);
        }
    }

    /**
     * Display a listing of properties with filtering and searching.
     */
    public function index(Request $request): PropertyCollection
    {
        // Get the filters from the request
        $filters = $request->all();
        
        // Ensure proper UTF-8 encoding for all string inputs
        array_walk_recursive($filters, function(&$value) {
            if (is_string($value)) {
                $value = mb_convert_encoding($value, 'UTF-8', 'UTF-8');
            }
        });
        
        // Try to get cached search results first - TEMPORARILY DISABLED FOR DEBUGGING
        // $cachedResults = $this->cacheService->getSearchResults($filters);
        // if ($cachedResults) {
        //     \Illuminate\Support\Facades\Log::info('Returning cached search results');
        //     return new PropertyCollection($cachedResults);
        // }
        \Illuminate\Support\Facades\Log::info('Cache disabled for debugging - executing fresh query');
        
        // Log the received filters for debugging
        \Illuminate\Support\Facades\Log::info('Received request with filters:', [
            'url' => $request->fullUrl(),
            'query_params' => $request->query(),
            'all_params' => $filters
        ]);
        
        // Start building the query
        $query = Property::query();
        
        // Ensure only active and available properties are returned
        $query->active();
        
        // Apply listing type filter - support both camelCase and snake_case
        $listingType = $request->input('listing_type') ?: $request->input('listingType');
        if ($listingType && in_array($listingType, ['rent', 'sale'])) {
            $query->forListing($listingType);
        }

        // Apply property type filter - support both camelCase and snake_case
        $propertyType = $request->input('property_type') ?: $request->input('propertyType');
        if ($propertyType && !empty($propertyType) && $propertyType !== 'any') {
            // Find property type by name or slug
            $type = \App\Models\PropertyType::where('name', $propertyType)
                ->orWhere('slug', $propertyType)
                ->first();
            if ($type) {
                $query->where('property_type_id', $type->id);
            }
        }

        // Apply price range filters - support both min/max and minPrice/maxPrice
        $minPrice = $request->input('price_min') ?: $request->input('minPrice');
        $maxPrice = $request->input('price_max') ?: $request->input('maxPrice');
        
        if ($minPrice && is_numeric($minPrice) && $minPrice > 0) {
            $query->where('price', '>=', $minPrice);
        }
        if ($maxPrice && is_numeric($maxPrice) && $maxPrice > 0) {
            $query->where('price', '<=', (float)$maxPrice);
        }

        // Apply square footage filters
        $minSquareFootage = $request->input('min_square_feet') ?: $request->input('minSquareFootage');
        $maxSquareFootage = $request->input('max_square_feet') ?: $request->input('maxSquareFootage');
        
        if ($minSquareFootage && is_numeric($minSquareFootage) && $minSquareFootage > 0) {
            $query->where('square_feet', '>=', (int)$minSquareFootage);
        }
        if ($maxSquareFootage && is_numeric($maxSquareFootage) && $maxSquareFootage > 0) {
            $query->where('square_feet', '<=', (int)$maxSquareFootage);
        }

        // Apply location filters with Arabic/English support
        $location = $request->input('location');
        if ($location && !empty($location)) {
            $query = LocationService::buildLocationQuery($query, $location);
        }

        // Apply features filter
        if ($request->has('features') && !empty($request->features)) {
            $features = is_array($request->features) ? $request->features : [$request->features];
            $query->whereHas('features', function ($q) use ($features) {
                $q->whereIn('features.id', $features)->where('features.is_active', true);
            });
        }
        
        // Apply utilities filter
        if ($request->has('utilities') && !empty($request->utilities)) {
            $utilities = is_array($request->utilities) ? $request->utilities : [$request->utilities];
            $query->whereHas('utilities', function ($q) use ($utilities) {
                $q->whereIn('utilities.id', $utilities)->where('utilities.is_active', true);
            });
        }
        
        // Apply Phase 1 property field filters
        if ($request->has('floor_number') && $request->input('floor_number') !== null) {
            $query->where('floor_number', $request->input('floor_number'));
        }
        if ($request->has('total_floors') && $request->input('total_floors') !== null) {
            $query->where('total_floors', $request->input('total_floors'));
        }
        if ($request->has('balcony_count') && $request->input('balcony_count') !== null) {
            $query->where('balcony_count', $request->input('balcony_count'));
        }
        if ($request->has('orientation') && !empty($request->input('orientation'))) {
            $query->where('orientation', $request->input('orientation'));
        }
        if ($request->has('view_type') && !empty($request->input('view_type'))) {
            $query->where('view_type', $request->input('view_type'));
        }
        
        // Apply Phase 2 advanced property field filters
        if ($request->has('building_age') && $request->input('building_age') !== null) {
            $query->where('building_age', $request->input('building_age'));
        }
        if ($request->has('building_type') && !empty($request->input('building_type'))) {
            $query->where('building_type', $request->input('building_type'));
        }
        if ($request->has('floor_type') && !empty($request->input('floor_type'))) {
            $query->where('floor_type', $request->input('floor_type'));
        }
        if ($request->has('window_type') && !empty($request->input('window_type'))) {
            $query->where('window_type', $request->input('window_type'));
        }
        
        // Apply advanced fee filters with range support
        $minMaintenanceFee = $request->input('min_maintenance_fee');
        $maxMaintenanceFee = $request->input('max_maintenance_fee');
        if ($minMaintenanceFee !== null && is_numeric($minMaintenanceFee)) {
            $query->where('maintenance_fee', '>=', (float)$minMaintenanceFee);
        }
        if ($maxMaintenanceFee !== null && is_numeric($maxMaintenanceFee)) {
            $query->where('maintenance_fee', '<=', (float)$maxMaintenanceFee);
        }
        
        $minDepositAmount = $request->input('min_deposit_amount');
        $maxDepositAmount = $request->input('max_deposit_amount');
        if ($minDepositAmount !== null && is_numeric($minDepositAmount)) {
            $query->where('deposit_amount', '>=', (float)$minDepositAmount);
        }
        if ($maxDepositAmount !== null && is_numeric($maxDepositAmount)) {
            $query->where('deposit_amount', '<=', (float)$maxDepositAmount);
        }
        
        $minAnnualTax = $request->input('min_annual_tax');
        $maxAnnualTax = $request->input('max_annual_tax');
        if ($minAnnualTax !== null && is_numeric($minAnnualTax)) {
            $query->where('annual_tax', '>=', (float)$minAnnualTax);
        }
        if ($maxAnnualTax !== null && is_numeric($maxAnnualTax)) {
            $query->where('annual_tax', '<=', (float)$maxAnnualTax);
        }

        // Apply search query - check both 'search', 'q', and 'searchQuery' parameters
        $searchTerm = $request->input('search', $request->input('q', $request->input('searchQuery')));
        if (!empty($searchTerm)) {
            \Illuminate\Support\Facades\Log::info('Searching for term:', ['term' => $searchTerm]);
            
            // Make search case-insensitive and trim whitespace
            $searchTerm = strtolower(trim($searchTerm));
            $searchTerm = "%$searchTerm%";
            
            $query->where(function ($q) use ($searchTerm) {
                $q->whereRaw('LOWER(title) LIKE ?', [$searchTerm])
                  ->orWhereRaw('LOWER(description) LIKE ?', [$searchTerm])
                  ->orWhereRaw('LOWER(property_type) LIKE ?', [$searchTerm])
                  ->orWhereRaw('LOWER(city) LIKE ?', [$searchTerm])
                  ->orWhereRaw('LOWER(state) LIKE ?', [$searchTerm])
                  ->orWhereRaw('LOWER(street_address) LIKE ?', [$searchTerm])
                  ->orWhereRaw('LOWER(neighborhood) LIKE ?', [$searchTerm]);
            });
        }

        // Apply sorting - support both sortBy/sortOrder and sort/direction
        $sortField = $request->input('sort', $request->input('sortBy', 'created_at'));
        $sortDirection = $request->input('direction', $request->input('sortOrder', 'desc'));
        
        // Map frontend sort fields to database columns
        $sortFieldMap = [
            'price' => 'price',
            'bedrooms' => 'bedrooms',
            'bathrooms' => 'bathrooms',
            'squareFootage' => 'square_feet',
            'square_feet' => 'square_feet',
            'created_at' => 'created_at',
            'updated_at' => 'updated_at',
            'newest' => 'created_at',
            'oldest' => 'created_at'
        ];
        
        $dbSortField = $sortFieldMap[$sortField] ?? 'created_at';
        
        // Handle special sort cases
        if ($sortField === 'oldest') {
            $sortDirection = 'asc';
        } elseif ($sortField === 'newest') {
            $sortDirection = 'desc';
        }
        
        $query->orderBy($dbSortField, $sortDirection === 'asc' ? 'asc' : 'desc');

        // Log the search query for debugging
        if (!empty($searchTerm)) {
            \Illuminate\Support\Facades\Log::info('Search query details:', [
                'sql' => $query->toSql(),
                'bindings' => $query->getBindings(),
                'search_term' => $searchTerm
            ]);
        }

        $query->select([
            'id', 'title', 'description', 'slug', 'property_type', 'listing_type',
            'bedrooms', 'bathrooms', 'square_feet', 'year_built', 'price', 'price_type',
            'street_address', 'city', 'state', 'neighborhood',
            'latitude', 'longitude', 'nearby_places', 'status', 'is_featured',
            'is_available', 'available_from', 'published_at', 'views_count',
            'user_id', 'document_type_id', 'created_at', 'updated_at',
            // Phase 1 fields
            'floor_number', 'total_floors', 'balcony_count', 'orientation', 'view_type',
            // Phase 2 advanced fields
            'building_age', 'building_type', 'floor_type', 'window_type',
            'maintenance_fee', 'deposit_amount', 'annual_tax'
        ]);

        // Load relationships
        $query->with(['documentType', 'features', 'utilities', 'priceType', 'media']);

        // Add debug logging before pagination
        \Illuminate\Support\Facades\Log::info('Query before pagination:', [
            'sql' => $query->toSql(),
            'bindings' => $query->getBindings(),
            'count_query' => $query->count()
        ]);
        
        // Paginate the results
        $perPage = $request->input('per_page', 12);
        $properties = $query->paginate($perPage);
        

        
        // Create the collection
        $collection = new PropertyCollection($properties);
        
        // Generate cache key for caching
        $searchKey = md5(serialize($filters));
        
        // Cache the search results - method not implemented in PropertyCacheService
        // $this->cacheService->cacheSearchResults($searchKey, $collection);
        
        return $collection;
    }

    /**
     * Store a newly created property.
     */
    public function store(StorePropertyRequest $request): JsonResponse
    {
        try {
            // Log raw request for debugging
            \Illuminate\Support\Facades\Log::info('PropertyController::store - Raw Request', [
                'all_input' => $request->all(),
                'files' => $request->allFiles() ? array_keys($request->allFiles()) : [],
                'has_title' => $request->has('title'),
                'title_value' => $request->input('title')
            ]);
            
            // Get validated data
            $validatedData = $request->validated();
            
            // Map camelCase field names to snake_case database column names
            $mappedData = $this->mapFieldNames($validatedData);
            
            // Get the authenticated user
            $user = request()->user();
            
            // Check if user is authenticated
            if (!$user) {
                return response()->json([
                    'message' => 'Unauthenticated.',
                ], 401);
            }
            
            // Add user_id to the data
            $mappedData['user_id'] = $user->id;
            
            // Set default status to pending for admin approval
            $mappedData['status'] = $mappedData['status'] ?? 'pending';

            // Force status to pending for all new properties - admin approval required
            $mappedData['status'] = 'pending';

            \Illuminate\Support\Facades\Log::info('Property status set to pending for approval', [
                'user_id' => $user->id,
                'property_title' => $mappedData['title'] ?? 'Unknown',
                'status' => $mappedData['status']
            ]);
            
            // Ensure required fields have proper defaults and validation
            $mappedData['published_at'] = $mappedData['published_at'] ?? now();
            $mappedData['views_count'] = 0;
            $mappedData['rating'] = null;
            $mappedData['reviews_count'] = 0;
            
            // Ensure required fields are present
            if (empty($mappedData['city'])) {
                $mappedData['city'] = 'Unknown City';
            }
            if (empty($mappedData['state'])) {
                $mappedData['state'] = 'Unknown State';
            }
            if (empty($mappedData['bedrooms'])) {
                $mappedData['bedrooms'] = 0;
            }
            if (empty($mappedData['bathrooms'])) {
                $mappedData['bathrooms'] = 0;
            }
            
            // Clean up any null or problematic values that might cause PostgreSQL issues
            foreach ($mappedData as $key => $value) {
                if ($value === '' && in_array($key, ['latitude', 'longitude', 'lot_size', 'year_built', 'parking_spaces'])) {
                    $mappedData[$key] = null;
                }
            }
            
            // Remove image fields from the database insertion as they should not be stored in the properties table
            unset($mappedData['main_image']);
            unset($mappedData['images']);
            unset($mappedData['base64_images']);
            

            // Convert nearby_places array to JSON for PostgreSQL
            if (isset($mappedData['nearby_places']) && is_array($mappedData['nearby_places'])) {
                $mappedData['nearby_places'] = json_encode($mappedData['nearby_places']);
            } elseif (!isset($mappedData['nearby_places'])) {
                $mappedData['nearby_places'] = json_encode([]);
            }
            
            // Extract features and utilities before creating property
            $features = $mappedData['features'] ?? [];
            $utilities = $mappedData['utilities'] ?? [];
            unset($mappedData['features'], $mappedData['utilities']);
            
            // Handle advanced property details
            if (isset($mappedData['building_type_id']) && empty($mappedData['building_type_id'])) {
                $mappedData['building_type_id'] = null;
            }
            if (isset($mappedData['window_type_id']) && empty($mappedData['window_type_id'])) {
                $mappedData['window_type_id'] = null;
            }
            if (isset($mappedData['floor_type_id']) && empty($mappedData['floor_type_id'])) {
                $mappedData['floor_type_id'] = null;
            }
            
            // Log the data being inserted for debugging
            \Illuminate\Support\Facades\Log::info('Creating property with data', [
                'mapped_data_keys' => array_keys($mappedData),
                'user_id' => $mappedData['user_id'],
                'title' => $mappedData['title'] ?? 'N/A',
                'has_main_image' => $request->hasFile('main_image') || $request->hasFile('mainImage'),
                'has_images' => $request->hasFile('images'),
                'has_base64_images' => $request->has('base64_images'),
                'request_method' => $request->method(),
                'content_type' => $request->header('Content-Type')
            ]);
            
            // Create the property using a PostgreSQL-safe approach
            try {
                // Generate a slug if not present
                if (!isset($mappedData['slug'])) {
                    $baseSlug = \Illuminate\Support\Str::slug($mappedData['title']);
                    $slug = $baseSlug;
                    $counter = 1;
                    
                    while (DB::table('properties')->where('slug', $slug)->exists()) {
                        $slug = $baseSlug . '-' . $counter;
                        $counter++;
                    }
                    $mappedData['slug'] = $slug;
                }
                
                // Add timestamps
                $mappedData['created_at'] = now();
                $mappedData['updated_at'] = now();
                
                // Insert directly using DB facade to avoid the insertGetId issue
                $propertyId = DB::table('properties')->insertGetId($mappedData);
                
                if (!$propertyId) {
                    throw new \Exception('Failed to insert property into database');
                }
                
                // Get the created property
                $property = Property::find($propertyId);
                
                if (!$property) {
                    throw new \Exception('Property inserted but could not be retrieved');
                }
                
            } catch (\Exception $createException) {
                // Check if this is an array to string conversion error
                if (strpos($createException->getMessage(), 'Array to string conversion') !== false) {
                    \Illuminate\Support\Facades\Log::error('Array to string conversion issue detected in property creation process', [
                        'error' => $createException->getMessage(),
                        'data_types' => array_map('gettype', $mappedData),
                        'array_fields' => array_keys(array_filter($mappedData, 'is_array'))
                    ]);
                    
                    throw new \Exception('Array to string conversion issue detected in property creation process');
                }
                
                \Illuminate\Support\Facades\Log::error('Property creation failed completely', [
                    'error' => $createException->getMessage(),
                    'trace' => $createException->getTraceAsString(),
                    'data_keys' => array_keys($mappedData),
                    'data_sample' => array_slice($mappedData, 0, 5)
                ]);
                
                throw new \Exception('Failed to create property: ' . $createException->getMessage());
            }
            
            // Handle main image upload (support both main_image and mainImage)
            $mainImageFile = $request->file('main_image') ?? $request->file('mainImage');
            if ($mainImageFile) {
                try {
                    // Clear any existing main image first
                    $property->clearMediaCollection('main_image');
                    
                    \Illuminate\Support\Facades\Log::info('Attempting to upload main image', [
                        'filename' => $mainImageFile->getClientOriginalName(),
                        'size' => $mainImageFile->getSize(),
                        'mime' => $mainImageFile->getMimeType(),
                        'property_id' => $property->id
                    ]);
                    
                    $media = $property->addMedia($mainImageFile)
                        ->usingName('Main Property Image')
                        ->usingFileName(time() . '_main_' . $mainImageFile->getClientOriginalName())
                        ->toMediaCollection('main_image');
                    
                    \Illuminate\Support\Facades\Log::info('Main image uploaded successfully', [
                        'media_id' => $media->id,
                        'url' => $media->getUrl(),
                        'collection' => 'main_image',
                        'property_id' => $property->id
                    ]);
                } catch (\Exception $e) {
                    \Illuminate\Support\Facades\Log::error('Failed to upload main image', [
                        'error' => $e->getMessage(),
                        'trace' => $e->getTraceAsString(),
                        'property_id' => $property->id
                    ]);
                    // Don't throw exception, just log the error and continue
                }
            } else {
                \Illuminate\Support\Facades\Log::info('No main image file found in request', [
                    'has_main_image' => $request->hasFile('main_image'),
                    'has_mainImage' => $request->hasFile('mainImage'),
                    'all_files' => array_keys($request->allFiles()),
                    'property_id' => $property->id
                ]);
            }

            // Remove specific images if specified
            if ($request->has('remove_images')) {
                $removeImages = is_array($request->remove_images) 
                    ? $request->remove_images 
                    : [$request->remove_images];
                
                foreach ($removeImages as $mediaId) {
                    $media = $property->media()->find($mediaId);
                    if ($media) {
                        $media->delete();
                    }
                }
            }

            // Handle new image uploads
            if ($request->hasFile('images')) {
                foreach ($request->file('images') as $index => $image) {
                    $property->addMedia($image)
                        ->usingName($image->getClientOriginalName())
                        ->usingFileName(time() . '_' . $index . '_' . $image->getClientOriginalName())
                        ->toMediaCollection('images');
                }
            }

            // Handle base64 image uploads if present
            if ($request->has('base64_images')) {
                foreach ($request->base64_images as $index => $base64Image) {
                    if (preg_match('/^data:image\/(\w+);base64,/', $base64Image, $type)) {
                        $data = substr($base64Image, strpos($base64Image, ',') + 1);
                        $data = base64_decode($data);
                        $extension = strtolower($type[1]);
                        
                        $fileName = time() . '_base64_' . $index . '.' . $extension;
                        $tempPath = storage_path('app/temp/' . $fileName);
                        
                        // Ensure temp directory exists
                        if (!file_exists(dirname($tempPath))) {
                            mkdir(dirname($tempPath), 0755, true);
                        }
                        
                        file_put_contents($tempPath, $data);
                        
                        $property->addMedia($tempPath)
                            ->usingName('Property Image ' . ($index + 1))
                            ->usingFileName($fileName)
                            ->toMediaCollection('images');
                            
                        // Clean up temp file
                        unlink($tempPath);
                    }
                }
            }
<<<<<<< HEAD

            // Handle video uploads
            if ($request->hasFile('videos')) {
                try {
                    \Illuminate\Support\Facades\Log::info('Processing video uploads', [
                        'video_count' => count($request->file('videos')),
                        'property_id' => $property->id
                    ]);
                    
                    foreach ($request->file('videos') as $index => $video) {
                        try {
                            \Illuminate\Support\Facades\Log::info('Attempting to upload video', [
                                'index' => $index,
                                'filename' => $video->getClientOriginalName(),
                                'size' => $video->getSize(),
                                'mime' => $video->getMimeType(),
                                'is_valid' => $video->isValid(),
                                'property_id' => $property->id
                            ]);
                            
                            if ($video->isValid()) {
                                $media = $property->addMedia($video)
                                    ->usingName('Property Video ' . ($index + 1))
                                    ->usingFileName(time() . '_video_' . $index . '_' . $video->getClientOriginalName())
                                    ->toMediaCollection('videos');
                                
                                \Illuminate\Support\Facades\Log::info('Video uploaded successfully', [
                                    'media_id' => $media->id,
                                    'url' => $media->getUrl(),
                                    'collection' => 'videos',
                                    'property_id' => $property->id,
                                    'index' => $index
                                ]);
                            } else {
                                \Illuminate\Support\Facades\Log::warning('Invalid video file', [
                                    'index' => $index,
                                    'filename' => $video->getClientOriginalName(),
                                    'error_code' => $video->getError(),
                                    'error_message' => $video->getErrorMessage(),
                                    'property_id' => $property->id
                                ]);
                            }
                        } catch (\Exception $videoException) {
                            \Illuminate\Support\Facades\Log::error('Failed to upload individual video', [
                                'index' => $index,
                                'filename' => $video->getClientOriginalName(),
                                'error' => $videoException->getMessage(),
                                'trace' => $videoException->getTraceAsString(),
                                'property_id' => $property->id
                            ]);
                            // Continue with other videos even if one fails
                        }
                    }
                } catch (\Exception $e) {
                    \Illuminate\Support\Facades\Log::error('Failed to process video uploads', [
                        'error' => $e->getMessage(),
                        'trace' => $e->getTraceAsString(),
                        'property_id' => $property->id
                    ]);
                    // Don't throw exception, just log the error and continue
                }
            } else {
                \Illuminate\Support\Facades\Log::info('No video files found in request', [
                    'has_videos' => $request->hasFile('videos'),
                    'all_files' => array_keys($request->allFiles()),
                    'property_id' => $property->id
                ]);
            }

            // Sync features and utilities relationships if provided
=======
            
            // Load the property with its relationships
            $property->load(['user', 'media', 'documentType', 'features', 'utilities']);
            
            // Sync features and utilities relationships
>>>>>>> fa1dae58
            if (!empty($features)) {
                $property->features()->sync($features);
            }
            if (!empty($utilities)) {
                $property->utilities()->sync($utilities);
            }

            // Load relationships for the updated property
            $property->load(['user', 'media', 'favoritedByUsers', 'documentType', 'features', 'utilities']);

            // Clear cache for this property and related caches
            $this->cacheService->clearPropertyCache($property->id);

            return response()->json([
                'message' => 'Property created successfully.',
                'property' => new PropertyResource($property),
            ], 201);
            
        } catch (\Exception $e) {
            return response()->json([
                'message' => 'Error creating property',
                'error' => $e->getMessage(),
                'trace' => config('app.debug') ? $e->getTraceAsString() : null
            ], 500);
        }
    }

    /**
     * Display the specified property.
     */
    public function show(Request $request, Property $property): JsonResponse
    {
        // Check if property is active and available for public viewing
        if ($property->status !== 'active' || !$property->is_available) {
            return response()->json([
                'message' => 'Property not found or not available.',
            ], 404);
        }

        // Try to get cached property first
        $cachedProperty = $this->cacheService->getProperty($property->id);
        if ($cachedProperty) {
            \Illuminate\Support\Facades\Log::info('Returning cached property', ['property_id' => $property->id]);
            
            // Still record the view for analytics
            try {
                PropertyView::recordView($property, $request);
                $property->incrementViews();
            } catch (\Exception $e) {
                \Illuminate\Support\Facades\Log::warning('Failed to record property view', [
                    'property_id' => $property->id,
                    'error' => $e->getMessage()
                ]);
            }
            
            // Cache the property after loading relationships
            $this->cacheService->cacheProperty($cachedProperty);
            
            return response()->json([
                'property' => new PropertyResource($cachedProperty),
            ]);
        }

        try {
            // Record property view - but don't let it fail the entire request
            PropertyView::recordView($property, $request);
        } catch (\Exception $e) {
            \Illuminate\Support\Facades\Log::warning('Failed to record property view', [
                'property_id' => $property->id,
                'error' => $e->getMessage()
            ]);
        }
        
        try {
            $property->incrementViews();
        } catch (\Exception $e) {
            \Illuminate\Support\Facades\Log::warning('Failed to increment property views', [
                'property_id' => $property->id,
                'error' => $e->getMessage()
            ]);
        }

        // Debug logging
        \Illuminate\Support\Facades\Log::info('Property show request', [
            'property_id' => $property->id,
            'property_title' => $property->title,
            'request_path' => $request->path()
        ]);

        // Load relationships for the property detail view
        $property->load(['user', 'media', 'favoritedByUsers', 'documentType', 'features', 'utilities', 'propertyType', 'priceType']);

        // Debug logging for features and utilities
        \Illuminate\Support\Facades\Log::info('Property features and utilities loaded', [
            'property_id' => $property->id,
            'features_count' => $property->features->count(),
            'utilities_count' => $property->utilities->count(),
            'features_loaded' => $property->relationLoaded('features'),
            'utilities_loaded' => $property->relationLoaded('utilities'),
            'features_data' => $property->features->map(function($f) { return ['id' => $f->id, 'name_ar' => $f->name_ar]; }),
            'utilities_data' => $property->utilities->map(function($u) { return ['id' => $u->id, 'name_ar' => $u->name_ar]; })
        ]);

        return response()->json([
            'property' => new PropertyResource($property),
        ]);
    }

    /**
     * Update the specified property.
     */
    public function update(UpdatePropertyRequest $request, Property $property): JsonResponse
    {
        try {
            // Get the authenticated user
            $user = request()->user();
            
            // Debug logging
            \Illuminate\Support\Facades\Log::info('Property update request', [
                'property_id' => $property->id,
                'property_title' => $property->title,
                'user_id' => $user ? $user->id : null,
                'property_user_id' => $property->user_id,
                'request_data_keys' => array_keys($request->all()),
                'validated_data_keys' => array_keys($request->validated())
            ]);
            
            // Check if user owns the property (skip in development)
            if ($user && $property->user_id !== $user->id) {
                return response()->json([
                    'message' => 'Unauthorized. You can only update your own properties.',
                ], 403);
            }

            // Map camelCase field names to snake_case database column names
            $mappedData = $this->mapFieldNames($request->validated());
            
            // Extract features and utilities before updating property
            $features = $mappedData['features'] ?? null;
            $utilities = $mappedData['utilities'] ?? null;
            unset($mappedData['features'], $mappedData['utilities']);
            
            // Handle advanced property details
            if (isset($mappedData['building_type_id']) && empty($mappedData['building_type_id'])) {
                $mappedData['building_type_id'] = null;
            }
            if (isset($mappedData['window_type_id']) && empty($mappedData['window_type_id'])) {
                $mappedData['window_type_id'] = null;
            }
            if (isset($mappedData['floor_type_id']) && empty($mappedData['floor_type_id'])) {
                $mappedData['floor_type_id'] = null;
            }
            
            $property->update($mappedData);
            
            // Sync features and utilities relationships if provided
            if ($features !== null) {
                $property->features()->sync($features);
            }
            if ($utilities !== null) {
                $property->utilities()->sync($utilities);
            }

            // Handle main image upload
            if ($request->hasFile('main_image')) {
                $property->clearMediaCollection('main_image');
                $mainImage = $request->file('main_image');
                $property->addMedia($mainImage)
                    ->usingName($mainImage->getClientOriginalName())
                    ->usingFileName(time() . '_main_' . $mainImage->getClientOriginalName())
                    ->toMediaCollection('main_image');
            }

            // Remove specific images if specified
            if ($request->has('remove_images')) {
                $removeImages = is_array($request->remove_images) 
                    ? $request->remove_images 
                    : [$request->remove_images];
                
                foreach ($removeImages as $mediaId) {
                    $media = $property->media()->find($mediaId);
                    if ($media) {
                        $media->delete();
                    }
                }
            }

            // Handle new image uploads
            if ($request->hasFile('images')) {
                foreach ($request->file('images') as $index => $image) {
                    $property->addMedia($image)
                        ->usingName($image->getClientOriginalName())
                        ->usingFileName(time() . '_' . $index . '_' . $image->getClientOriginalName())
                        ->toMediaCollection('images');
                }
            }

            // Handle base64 image uploads if present
            if ($request->has('base64_images')) {
                foreach ($request->base64_images as $index => $base64Image) {
                    if (preg_match('/^data:image\/(\w+);base64,/', $base64Image, $type)) {
                        $data = substr($base64Image, strpos($base64Image, ',') + 1);
                        $data = base64_decode($data);
                        $extension = strtolower($type[1]);
                        
                        $fileName = time() . '_base64_' . $index . '.' . $extension;
                        $tempPath = storage_path('app/temp/' . $fileName);
                        
                        // Ensure temp directory exists
                        if (!file_exists(dirname($tempPath))) {
                            mkdir(dirname($tempPath), 0755, true);
                        }
                        
                        file_put_contents($tempPath, $data);
                        
                        $property->addMedia($tempPath)
                            ->usingName('Property Image ' . ($index + 1))
                            ->usingFileName($fileName)
                            ->toMediaCollection('images');
                            
                        // Clean up temp file
                        unlink($tempPath);
                    }
                }
            }

            // Load relationships for the updated property
            $property->load(['user', 'media', 'favoritedByUsers', 'documentType', 'features', 'utilities']);

            // Clear cache for this property and related caches
            $this->cacheService->clearPropertyCache($property->id);

            return response()->json([
                'message' => 'Property updated successfully.',
                'property' => new PropertyResource($property),
            ]);
            
        } catch (\Exception $e) {
            return response()->json([
                'message' => 'Error updating property',
                'error' => $e->getMessage(),
                'trace' => config('app.debug') ? $e->getTraceAsString() : null
            ], 500);
        }
    }

    /**
     * Remove the specified property.
     */
    public function destroy(Property $property): JsonResponse
    {
        try {
            // Check if user owns the property
            $user = request()->user();
            if ($user && $property->user_id !== $user->id) {
                return response()->json([
                    'message' => 'Unauthorized. You can only delete your own properties.',
                ], 403);
            }

            // Delete all media associated with the property
            $property->clearMediaCollection('images');
            $property->clearMediaCollection('main_image');

            // Invalidate cache before deletion
            $this->cacheService->invalidateProperty($property->id);
            $this->cacheService->invalidateSearchResults();

            // Delete the property
            $property->delete();

            return response()->json([
                'message' => 'Property deleted successfully.',
            ]);
        } catch (\Exception $e) {
            return response()->json([
                'message' => 'Error deleting property',
                'error' => $e->getMessage(),
            ], 500);
        }
    }

    /**
     * Get featured properties.
     */
    public function featured(Request $request): PropertyCollection
    {
        try {
            $limit = $request->input('limit', 6);
            
            $properties = Property::where('is_featured', true)
                ->where('status', 'active')
                ->where('is_available', true)
                ->orderBy('created_at', 'desc')
                ->paginate($limit);

            // Log the properties for debugging
            \Log::info('Featured properties query result', [
                'count' => $properties->count(),
                'items' => $properties->items()
            ]);

            return new PropertyCollection($properties);
        } catch (\Exception $e) {
            \Log::error('Error fetching featured properties: ' . $e->getMessage());
            // Return empty paginated collection on error
            return new PropertyCollection(Property::where('id', -1)->paginate(0));
        }
    }

    /**
     * Get similar properties.
     */
    public function similar(Property $property, Request $request): PropertyCollection
    {
        $similar = Property::where('id', '!=', $property->id)
            ->where('property_type_id', $property->property_type_id)
            ->where('city_id', $property->city_id)
            ->active()
            ->with(['user', 'media', 'favoritedByUsers', 'features', 'utilities'])
            ->take($request->get('limit', 4))
            ->get();

        return new PropertyCollection($similar);
    }

    /**
     * Toggle property favorite status.
     */

     
    public function toggleFavorite(Property $property): JsonResponse
    {
        try {
            // Get the authenticated user
            $user = request()->user();
            
       
            
            // Check if user is authenticated
            if (!$user) {
                // Try alternative method to get user
                $user = auth()->user();
          
                if (!$user) {
                    return response()->json([
                        'message' => 'Unauthenticated.',
                        'debug' => [
                            'auth_header' => request()->header('Authorization'),
                            'session_id' => session()->getId()
                        ]
                    ], 401);
                }
            }
            
            // Check if property exists
            if (!$property) {
                return response()->json([
                    'message' => 'Property not found.',
                ], 404);
            }
            
            // Check if the property is already favorited by the user
            // SQL equivalent: SELECT COUNT(*) > 0 AS is_already_favorited FROM property_favorites WHERE user_id = ? AND property_id = ?;
            $isAlreadyFavorited = $user->favoriteProperties()->where('property_id', $property->id)->exists();
            
            if ($isAlreadyFavorited) {
                // SQL equivalent: DELETE FROM property_favorites WHERE user_id = ? AND property_id = ?;
                $user->favoriteProperties()->detach($property->id);
                $message = 'Property removed from favorites.';
                $is_favorited = false;
            } else {
                // SQL equivalent: INSERT INTO property_favorites (user_id, property_id, created_at, updated_at) VALUES (?, ?, NOW(), NOW());
                $user->favoriteProperties()->attach($property->id);
                $message = 'Property added to favorites.';
                $is_favorited = true;
            }

            return response()->json([
                'message' => $message,
                'is_favorited' => $is_favorited,
            ]);
        } catch (\Exception $e) {
           
            
            return response()->json([
                'message' => 'An error occurred while toggling favorite status.',
                'error' => $e->getMessage()
            ], 500);
        }
    }

    /**
     * Delete a specific property image.
     */
    public function deleteImage(Property $property, $mediaId): JsonResponse
    {
        try {
            // Check if user owns the property
            $user = request()->user();
            if (!$user || $property->user_id !== $user->id) {
                return response()->json([
                    'message' => 'Unauthorized. You can only delete images from your own properties.',
                ], 403);
            }

            // Find the media item
            $media = $property->media()->find($mediaId);
            
            if (!$media) {
                return response()->json([
                    'message' => 'Image not found.',
                ], 404);
            }

            // Delete the media item
            $media->delete();

            return response()->json([
                'message' => 'Image deleted successfully.',
                'property' => new PropertyResource($property->fresh()->load(['user', 'media', 'favoritedByUsers', 'features', 'utilities'])),
            ]);
            
        } catch (\Exception $e) {
            return response()->json([
                'message' => 'Error deleting image',
                'error' => $e->getMessage()
            ], 500);
        }
    }

    /**
     * Get property analytics data.
     */
    public function analytics(Property $property): JsonResponse
    {
        // Check if user owns the property
        $user = request()->user();
        if (!$user || $property->user_id !== $user->id) {
            return response()->json([
                'message' => 'Unauthorized. You can only view analytics for your own properties.',
            ], 403);
        }

        $views = $property->views()
            ->selectRaw('DATE(viewed_at) as date, COUNT(*) as views')
            ->where('viewed_at', '>=', now()->subDays(30))
            ->groupBy('date')
            ->orderBy('date')
            ->get();

        $totalViews = $property->views_count;
        $uniqueViews = $property->views()->distinct(['ip_address', 'user_id'])->count();
        $favoritesCount = $property->favoritedByUsers()->count();

        return response()->json([
            'analytics' => [
                'total_views' => $totalViews,
                'unique_views' => $uniqueViews,
                'favorites_count' => $favoritesCount,
                'views_chart_data' => $views,
                'conversion_rate' => $totalViews > 0 ? round(($favoritesCount / $totalViews) * 100, 2) : 0,
            ],
        ]);
    }

    /**
     * Get available amenities for properties.
     */
    public function amenities(Request $request): JsonResponse
    {
        try {
            $features = \App\Models\Feature::where('is_active', true)
                ->orderBy('sort_order')
                ->get();
            
            $utilities = \App\Models\Utility::where('is_active', true)
                ->orderBy('sort_order')
                ->get();
            
            return response()->json([
                'features' => $features,
                'utilities' => $utilities
            ]);
        } catch (\Exception $e) {
            return response()->json([
                'message' => 'Error fetching amenities',
                'error' => $e->getMessage()
            ], 500);
        }
    }

    /**
     * Get available price types for properties.
     */
    public function priceTypes(Request $request): JsonResponse
    {
        try {
            $listingType = $request->query('listing_type');
            
            $query = \App\Models\PriceType::where('is_active', true);
            
            if ($listingType && in_array($listingType, ['rent', 'sale'])) {
                $query->where(function($q) use ($listingType) {
                    $q->where('listing_type', $listingType)
                      ->orWhere('listing_type', 'both');
                });
            }
            
            $priceTypes = $query->orderBy('id')->get();
            
            return response()->json([
                'success' => true,
                'data' => $priceTypes
            ]);
        } catch (\Exception $e) {
            return response()->json([
                'success' => false,
                'message' => 'Error fetching price types',
                'error' => $e->getMessage()
            ], 500);
        }
    }

}<|MERGE_RESOLUTION|>--- conflicted
+++ resolved
@@ -663,7 +663,6 @@
                     }
                 }
             }
-<<<<<<< HEAD
 
             // Handle video uploads
             if ($request->hasFile('videos')) {
@@ -734,13 +733,6 @@
             }
 
             // Sync features and utilities relationships if provided
-=======
-            
-            // Load the property with its relationships
-            $property->load(['user', 'media', 'documentType', 'features', 'utilities']);
-            
-            // Sync features and utilities relationships
->>>>>>> fa1dae58
             if (!empty($features)) {
                 $property->features()->sync($features);
             }
