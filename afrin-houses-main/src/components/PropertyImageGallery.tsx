import React, { useState, useEffect } from 'react';
import { ChevronLeft, ChevronRight, ImageIcon, Loader2 } from 'lucide-react';
import Lightbox from 'yet-another-react-lightbox';
import 'yet-another-react-lightbox/styles.css';
import { getRandomPropertyImage } from '../lib/imageUtils';

interface PropertyImageGalleryProps {
  images?: string[];
  alt: string;
  className?: string;
  containerClassName?: string;
  enableZoom?: boolean;
  showThumbnails?: boolean;
  showLoadingSpinner?: boolean;
  propertyId?: string | number;
}

// Utility function to fix image URLs
const fixImageUrl = (url: string | undefined | null | any): string => {
  // Check if url is not a string or is empty
  if (!url || typeof url !== 'string') return '';
  
  // Don't process already processed URLs - be more thorough
  if (url.startsWith('http://') || 
      url.startsWith('https://') ||
      url.startsWith('data:') ||
      url.startsWith('/images/')) {

    return url;
  }
  
  // Handle relative URLs from backend (e.g., /storage/media/...)
  if (url.startsWith('/storage/') || url.startsWith('/media/')) {
    const fixedUrl = `http://localhost:8000${url}`;

    return fixedUrl;
  }
  
  // If it looks like a valid URL path, assume it's from the backend
  if (url.startsWith('/') && !url.startsWith('/images/')) {
    const fixedUrl = `http://localhost:8000${url}`;

    return fixedUrl;
  }
  

  return url;
};

const PropertyImageGallery: React.FC<PropertyImageGalleryProps> = ({
  images,
  alt,
  className = '',
  containerClassName = '',
  enableZoom = true,
  showThumbnails = true,
  showLoadingSpinner = true,
  propertyId,
}) => {
  const [currentImageIndex, setCurrentImageIndex] = useState(0);
  const [lightboxOpen, setLightboxOpen] = useState(false);
  const [lightboxIndex, setLightboxIndex] = useState(0);
  const [imageLoadStates, setImageLoadStates] = useState<Record<number, { loaded: boolean; error: boolean; loading: boolean }>>({});

  // Process images to ensure they're valid - handle undefined/null images
  const processedImages = (images && Array.isArray(images) && images.length > 0) 
    ? images.map(img => {
        // If URL is already complete (starts with http), don't process it at all
        if (typeof img === 'string' && (img.startsWith('http://') || img.startsWith('https://'))) {
          return img;
        }
        
        const result = fixImageUrl(img);
        return result;
      }).filter(url => url !== '') // Remove empty URLs
    : [];
    

  
  // Only use fallback if NO valid images exist at all
  const finalImages = processedImages.length > 0 ? processedImages : ['/images/placeholder-property.svg'];

  const currentImage = finalImages[currentImageIndex];
  const currentImageState = imageLoadStates[currentImageIndex] || { loaded: false, error: false, loading: true };

  // Initialize loading states for all images when component mounts or images change
  useEffect(() => {
    const initialStates: Record<number, { loaded: boolean; error: boolean; loading: boolean }> = {};
    finalImages.forEach((_, index) => {
      if (!imageLoadStates[index]) {
        initialStates[index] = { loaded: false, error: false, loading: true };
      }
    });
    
    if (Object.keys(initialStates).length > 0) {
      setImageLoadStates(prev => ({ ...prev, ...initialStates }));
    }
  }, [finalImages.length]);

<<<<<<< HEAD
  const handlePrevMedia = (event: React.MouseEvent) => {
    event.stopPropagation();
    event.preventDefault();
    setCurrentMediaIndex((prev) => 
      prev === 0 ? finalMedia.length - 1 : prev - 1
    );
  };

  const handleNextMedia = (event: React.MouseEvent) => {
    event.stopPropagation();
    event.preventDefault();
    setCurrentMediaIndex((prev) => 
      prev === finalMedia.length - 1 ? 0 : prev + 1
=======
  const handlePrevImage = () => {
    setCurrentImageIndex((prev) => 
      prev === 0 ? finalImages.length - 1 : prev - 1
    );
  };

  const handleNextImage = () => {
    setCurrentImageIndex((prev) => 
      prev === finalImages.length - 1 ? 0 : prev + 1
>>>>>>> fa1dae58
    );
  };

  const handleImageLoad = (index: number) => {
    setImageLoadStates(prev => ({
      ...prev,
      [index]: { loaded: true, error: false, loading: false }
    }));
  };

  const handleImageError = (index: number) => {
    setImageLoadStates(prev => ({
      ...prev,
      [index]: { loaded: false, error: true, loading: false }
    }));
  };

  const handleImageClick = () => {
    if (enableZoom) {
      setLightboxIndex(currentImageIndex);
      setLightboxOpen(true);
    }
  };

  const handleThumbnailClick = (index: number) => {
    setCurrentImageIndex(index);
  };

  // Prepare slides for lightbox
  const lightboxSlides = finalImages.map((src, index) => ({
    src,
    alt: `${alt} - Image ${index + 1}`,
  }));

  return (
    <div className={`relative ${containerClassName}`}>
<<<<<<< HEAD
      {/* Main Media */}
      <div className="relative group overflow-hidden rounded-lg shadow-md border border-gray-200 w-full h-full">
=======
      {/* Main Image */}
      <div className="relative group overflow-hidden rounded-lg shadow-md border border-gray-200">
>>>>>>> fa1dae58
        {/* Loading Spinner */}
        {currentImageState.loading && showLoadingSpinner && (
          <div className="absolute inset-0 bg-gray-100 flex items-center justify-center z-10">
            <Loader2 className="w-8 h-8 text-gray-400 animate-spin" />
          </div>
        )}

        {/* Error State - Show placeholder image instead of error icon */}
        {currentImageState.error && (
          <img
            src="/images/placeholder-property.svg"
            alt="Property placeholder"
            className={`w-full h-full object-cover ${className}`}
            style={{ filter: 'opacity(0.7)' }}
          />
        )}

        <img
          src={currentImage}
          alt={alt}
          className={`w-full h-full object-cover transition-all duration-300 ${
            enableZoom ? 'cursor-pointer hover:scale-105' : ''
          } ${currentImageState.loading ? 'opacity-0' : 'opacity-100'} ${className}`}
          onLoad={() => handleImageLoad(currentImageIndex)}
          onError={() => handleImageError(currentImageIndex)}
          onClick={handleImageClick}
        />

<<<<<<< HEAD
        {/* Navigation Arrows (only show if multiple media items and not in fullscreen) */}
        {finalMedia.length > 1 && !isVideoFullscreen && (
=======
        {/* Navigation Arrows (only show if multiple images) */}
        {finalImages.length > 1 && (
>>>>>>> fa1dae58
          <>
            <button
              onClick={handlePrevImage}
              className="absolute left-2 top-1/2 transform -translate-y-1/2 bg-black bg-opacity-50 hover:bg-opacity-70 text-white rounded-full p-2 transition-all duration-200 opacity-0 group-hover:opacity-100"
              aria-label="Previous image"
            >
              <ChevronLeft className="w-5 h-5" />
            </button>
            <button
              onClick={handleNextImage}
              className="absolute right-2 top-1/2 transform -translate-y-1/2 bg-black bg-opacity-50 hover:bg-opacity-70 text-white rounded-full p-2 transition-all duration-200 opacity-0 group-hover:opacity-100"
              aria-label="Next image"
            >
              <ChevronRight className="w-5 h-5" />
            </button>
          </>
        )}

        {/* Image Counter */}
        {finalImages.length > 1 && (
          <div className="absolute bottom-2 right-2 bg-black bg-opacity-60 text-white text-sm px-3 py-1 rounded-full">
            {currentImageIndex + 1} / {finalImages.length}
          </div>
        )}
      </div>

      {/* Thumbnails */}
      {showThumbnails && finalImages.length > 1 && (
        <div className="flex gap-3 mt-4 overflow-x-auto pb-2">
          {finalImages.map((image, index) => {
            const thumbnailState = imageLoadStates[index] || { loaded: false, error: false, loading: true };
            return (
              <button
                key={index}
                onClick={() => handleThumbnailClick(index)}
                className={`flex-shrink-0 w-20 h-20 rounded-lg overflow-hidden border-2 transition-all duration-200 shadow-sm ${
                  index === currentImageIndex
                    ? 'border-blue-500 opacity-100 shadow-md'
                    : 'border-gray-300 opacity-70 hover:opacity-100 hover:border-gray-400'
                }`}
              >
                <div className="relative w-full h-full">
                  {thumbnailState.loading && (
                    <div className="absolute inset-0 bg-gray-100 flex items-center justify-center">
                      <Loader2 className="w-4 h-4 text-gray-400 animate-spin" />
                    </div>
                  )}
                  {thumbnailState.error && (
                    <div className="absolute inset-0 bg-gray-100 flex items-center justify-center">
                      <ImageIcon className="w-4 h-4 text-gray-400" />
                    </div>
                  )}
                  <img
                    src={image}
                    alt={`${alt} thumbnail ${index + 1}`}
                    className={`w-full h-full object-cover transition-opacity duration-200 ${
                      thumbnailState.loading ? 'opacity-0' : 'opacity-100'
                    }`}
                    onLoad={() => handleImageLoad(index)}
                    onError={() => handleImageError(index)}
                  />
                </div>
              </button>
            );
          })}
        </div>
      )}

      {/* Lightbox */}
      <Lightbox
        open={lightboxOpen}
        close={() => setLightboxOpen(false)}
        slides={lightboxSlides}
        index={lightboxIndex}
        carousel={{ finite: finalImages.length === 1 }}
        on={{
          view: ({ index }) => setLightboxIndex(index),
        }}
      />
    </div>
  );
};

export default PropertyImageGallery;<|MERGE_RESOLUTION|>--- conflicted
+++ resolved
@@ -97,7 +97,6 @@
     }
   }, [finalImages.length]);
 
-<<<<<<< HEAD
   const handlePrevMedia = (event: React.MouseEvent) => {
     event.stopPropagation();
     event.preventDefault();
@@ -111,17 +110,6 @@
     event.preventDefault();
     setCurrentMediaIndex((prev) => 
       prev === finalMedia.length - 1 ? 0 : prev + 1
-=======
-  const handlePrevImage = () => {
-    setCurrentImageIndex((prev) => 
-      prev === 0 ? finalImages.length - 1 : prev - 1
-    );
-  };
-
-  const handleNextImage = () => {
-    setCurrentImageIndex((prev) => 
-      prev === finalImages.length - 1 ? 0 : prev + 1
->>>>>>> fa1dae58
     );
   };
 
@@ -158,13 +146,8 @@
 
   return (
     <div className={`relative ${containerClassName}`}>
-<<<<<<< HEAD
       {/* Main Media */}
       <div className="relative group overflow-hidden rounded-lg shadow-md border border-gray-200 w-full h-full">
-=======
-      {/* Main Image */}
-      <div className="relative group overflow-hidden rounded-lg shadow-md border border-gray-200">
->>>>>>> fa1dae58
         {/* Loading Spinner */}
         {currentImageState.loading && showLoadingSpinner && (
           <div className="absolute inset-0 bg-gray-100 flex items-center justify-center z-10">
@@ -193,13 +176,8 @@
           onClick={handleImageClick}
         />
 
-<<<<<<< HEAD
         {/* Navigation Arrows (only show if multiple media items and not in fullscreen) */}
         {finalMedia.length > 1 && !isVideoFullscreen && (
-=======
-        {/* Navigation Arrows (only show if multiple images) */}
-        {finalImages.length > 1 && (
->>>>>>> fa1dae58
           <>
             <button
               onClick={handlePrevImage}
