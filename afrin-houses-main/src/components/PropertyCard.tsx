--- conflicted
+++ resolved
@@ -88,13 +88,22 @@
     const numPrice = typeof price === 'object' && price !== null
       ? (price as any).amount || 0
       : Number(price) || 0;
-<<<<<<< HEAD
     
     if (numPrice === 0) return t('property.priceOnRequest');
     
     // Format as a simple number with commas
     const formattedPrice = numPrice.toLocaleString(undefined, {
+
+    if (numPrice === 0) return type === 'rent' ? t('property.priceOnRequest') : t('property.priceOnRequest');
+
+    const formattedPrice = new Intl.NumberFormat('ar-SA', {
+      style: 'currency',
+      currency: 'SAR',
       minimumFractionDigits: 0,
+      maximumFractionDigits: 0,
+    }).format(numPrice);
+
+    return type === 'rent' ? `${formattedPrice}/${t('property.month')}` : formattedPrice;
       maximumFractionDigits: 0
     });
     
@@ -104,19 +113,6 @@
     }
     
     return `${formattedPrice} ${t('common.currency')}`;
-=======
-
-    if (numPrice === 0) return type === 'rent' ? t('property.priceOnRequest') : t('property.priceOnRequest');
-
-    const formattedPrice = new Intl.NumberFormat('ar-SA', {
-      style: 'currency',
-      currency: 'SAR',
-      minimumFractionDigits: 0,
-      maximumFractionDigits: 0,
-    }).format(numPrice);
-
-    return type === 'rent' ? `${formattedPrice}/${t('property.month')}` : formattedPrice;
->>>>>>> 8b9e1fd4
   };
 
   const formatDate = (dateString?: string) => {
@@ -318,19 +314,11 @@
         <div className="flex justify-between items-center mb-3">
           <div className="flex items-center text-gray-600 text-sm">
             <Bed className="h-4 w-4 mr-1" />
-<<<<<<< HEAD
-            <span>{t('property.details.bedrooms', { count: property.details?.bedrooms || property.beds || 0 })}</span>
-          </div>
-          <div className="flex items-center text-gray-600 text-sm">
-            <Bath className="h-4 w-4 mr-1" />
-            <span>{t('property.details.bathrooms', { count: property.details?.bathrooms || property.baths || 0 })}</span>
-=======
             <span>{getBedrooms()} {t('property.details.bedrooms')}</span>
           </div>
           <div className="flex items-center text-gray-600 text-sm">
             <Bath className="h-4 w-4 mr-1" />
             <span>{getBathrooms()} {t('property.details.bathrooms')}</span>
->>>>>>> 8b9e1fd4
           </div>
           <div className="flex items-center text-gray-600 text-sm">
             <Square className="h-4 w-4 mr-1" />
