--- conflicted
+++ resolved
@@ -275,15 +275,9 @@
         bathrooms: Number(data.bathrooms),
         squareFootage: Number(data.squareFootage || 0),
         description: data.description,
-<<<<<<< HEAD
         amenities: selectedFeatures, // Backend expects 'amenities' instead of 'features'
         images: selectedImages.slice(1), // All images except the first one
         mainImage: selectedImages[0] || null, // First image as main image
-=======
-        features: selectedFeatures,
-        images: [],
-        mainImage: '',
->>>>>>> a1fb7948
         yearBuilt: Number(data.yearBuilt),
         availableDate: data.availableDate,
         petPolicy: data.petPolicy,
