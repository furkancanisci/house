import React, { useState } from 'react';
import { useNavigate } from 'react-router-dom';
import { useApp } from '../context/AppContext';
import { useForm, Controller } from 'react-hook-form';
import { zodResolver } from '@hookform/resolvers/zod';
import { z } from 'zod';
import { Property, SearchFilters } from '../types';
import { useTranslation } from 'react-i18next';
import { 
  ArrowLeft, 
  Home, 
  MapPin, 
  DollarSign, 
  Bed, 
  Bath, 
  Square, 
  Calendar,
  Phone,
  Mail,
  User,
  Upload,
  X,
  Plus,
  Image as ImageIcon
} from 'lucide-react';
import { Button } from '../components/ui/button';
import { Input } from '../components/ui/input';
import { Label } from '../components/ui/label';
import { Textarea } from '../components/ui/textarea';
import { Card, CardContent, CardHeader, CardTitle } from '../components/ui/card';
import {
  Select,
  SelectContent,
  SelectItem,
  SelectTrigger,
  SelectValue,
} from '../components/ui/select';
import { Checkbox } from '../components/ui/checkbox';
import { toast } from 'sonner';
import FixedImage from '../components/FixedImage';

const propertySchema = z.object({
  title: z.string().min(1, 'Property title is required').max(255, 'Title cannot exceed 255 characters'),
  address: z.string().min(1, 'Address is required'),
  city: z.string().min(1, 'City is required').max(100, 'City cannot exceed 100 characters'),
  state: z.string().min(1, 'State is required').max(100, 'State cannot exceed 100 characters'),
  postalCode: z.string().min(1, 'Postal code is required').max(20, 'Postal code cannot exceed 20 characters'),
  price: z.number().min(0, 'Price must be 0 or greater').max(99999999.99, 'Price is too high'),
  listingType: z.enum(['rent', 'sale']),
  propertyType: z.enum(['apartment', 'house', 'condo', 'townhouse', 'studio', 'loft', 'villa', 'commercial', 'land']),
  bedrooms: z.number().min(0, 'Bedrooms must be 0 or greater').max(20, 'Bedrooms cannot exceed 20'),
  bathrooms: z.number().min(0, 'Bathrooms must be 0 or greater').max(20, 'Bathrooms cannot exceed 20'),
  squareFootage: z.number().min(1, 'Square footage must be greater than 0').max(50000, 'Square footage cannot exceed 50,000').optional(),
  description: z.string().min(10, 'Description must be at least 10 characters').max(5000, 'Description cannot exceed 5000 characters'),
  yearBuilt: z.number().min(1800, 'Year built must be valid').max(new Date().getFullYear() + 2, 'Year built cannot be in the future').optional(),
  availableDate: z.string().optional(),
  petPolicy: z.string().optional(),
  parking: z.string().optional(),
  utilities: z.string().optional(),
  lotSize: z.number().min(1, 'Lot size must be greater than 0').max(1000000, 'Lot size is too large').optional(),
  garage: z.string().optional(),
  heating: z.string().optional(),
  hoaFees: z.string().optional(),
  building: z.string().optional(),
  pool: z.string().optional(),
  contactName: z.string().min(1, 'Contact name is required'),
  contactPhone: z.string().min(1, 'Contact phone is required'),
  contactEmail: z.string().email('Valid email is required'),
});

type PropertyFormData = z.infer<typeof propertySchema>;

const AddProperty: React.FC = () => {
  const { state, addProperty } = useApp();
  const { user } = state;
  const navigate = useNavigate();
  const { t } = useTranslation(); // Add this line
  const [selectedFeatures, setSelectedFeatures] = useState<string[]>([]);
  const [selectedImages, setSelectedImages] = useState<File[]>([]);
  const [imagePreviewUrls, setImagePreviewUrls] = useState<string[]>([]);
  const [currentStep, setCurrentStep] = useState(1);
  const totalSteps = 5;

  const {
    register,
    handleSubmit,
    control,
    formState: { errors, isSubmitting },
    watch,
    trigger,
  } = useForm<PropertyFormData>({
    resolver: zodResolver(propertySchema),
    defaultValues: {
      title: '',
      address: '',
      city: '',
      state: '',
      postalCode: '',
      listingType: 'rent',
      propertyType: 'apartment',
      bedrooms: 1,
      bathrooms: 1,
      squareFootage: 500,
      yearBuilt: 2020,
      price: 0,
      description: '',
      contactName: user?.name || '',
      contactEmail: user?.email || '',
      contactPhone: user?.phone || '',
    },
  });

  React.useEffect(() => {
    if (!user) {
      navigate('/auth');
    }
  }, [user, navigate]);

  const availableFeatures = [
    'Air Conditioning',
    'Heating',
    'Dishwasher',
    'Laundry in Unit',
    'Laundry in Building',
    'Balcony',
    'Patio',
    'Garden',
    'Roof Deck',
    'Terrace',
    'Fireplace',
    'Hardwood Floors',
    'Carpet',
    'Tile Floors',
    'High Ceilings',
    'Walk-in Closet',
    'Storage',
    'Basement',
    'Attic',
    'Garage',
    'Parking',
    'Elevator',
    'Doorman',
    'Concierge',
    'Security System',
    'Intercom',
    'Video Security',
    'Gym',
    'Pool',
    'Hot Tub',
    'Sauna',
    'Tennis Court',
    'Basketball Court',
    'Playground',
    'Dog Park',
    'Pet Friendly',
    'No Pets',
    'Furnished',
    'Unfurnished',
    'Internet',
    'Cable TV',
    'Utilities Included',
    'Recently Renovated',
    'New Construction',
    'Outdoor Kitchen',
    'Master Suite',
    'Updated Kitchen',
    'Updated Bathroom',
    'Close to Transit',
    'Ocean View',
    'City View',
    'Private Elevator',
    'Spa',
    'Wine Cellar',
    'Smart Home',
    'Historic Details',
    'Bay Windows',
    'Crown Molding',
    'Community Pool',
    'Washer/Dryer',
    'In-Unit Laundry',
    'Rooftop Deck',
    'Fitness Center',
    'Single Story',
    'Large Backyard',
    'Desert Landscaping',
  ];

  const handleFeatureToggle = (feature: string) => {
    setSelectedFeatures(prev =>
      prev.includes(feature)
        ? prev.filter(f => f !== feature)
        : [...prev, feature]
    );
  };

  const nextStep = async () => {
    console.log('Next button clicked, current step:', currentStep);
    const fieldsToValidate = getFieldsForStep(currentStep);
    console.log('Fields to validate:', fieldsToValidate);
    
    try {
      const isValid = await trigger(fieldsToValidate);
      console.log('Validation result:', isValid);
      console.log('Current errors:', errors);
      
      if (isValid) {
        console.log('Validation passed, moving to next step');
        setCurrentStep(prev => Math.min(prev + 1, totalSteps));
      } else {
        console.log('Validation failed, staying on current step');
        // Show validation errors to user
        toast.error('Please fill in all required fields correctly');
      }
    } catch (error) {
      console.error('Error during validation:', error);
      toast.error('Validation error occurred');
    }
  };

  const prevStep = () => {
    setCurrentStep(prev => Math.max(prev - 1, 1));
  };

  const handleImageUpload = (event: React.ChangeEvent<HTMLInputElement>) => {
    const files = Array.from(event.target.files || []);
    if (files.length + selectedImages.length > 10) {
      toast.error('Maximum 10 images allowed');
      return;
    }

    setSelectedImages(prev => [...prev, ...files]);
    
    // Create preview URLs
    files.forEach(file => {
      const reader = new FileReader();
      reader.onload = (e) => {
        setImagePreviewUrls(prev => [...prev, e.target?.result as string]);
      };
      reader.readAsDataURL(file);
    });
  };

  const removeImage = (index: number) => {
    setSelectedImages(prev => prev.filter((_, i) => i !== index));
    setImagePreviewUrls(prev => prev.filter((_, i) => i !== index));
  };

  const getFieldsForStep = (step: number) => {
    switch (step) {
      case 1:
        return ['title', 'address', 'city', 'state', 'postalCode', 'listingType', 'propertyType'] as (keyof PropertyFormData)[];
      case 2:
        return ['price', 'bedrooms', 'bathrooms', 'squareFootage', 'yearBuilt'] as (keyof PropertyFormData)[];
      case 3:
        return [] as (keyof PropertyFormData)[]; // Image upload step - no form validation needed
      case 4:
        return ['description'] as (keyof PropertyFormData)[];
      case 5:
        return ['contactName', 'contactPhone', 'contactEmail'] as (keyof PropertyFormData)[];
      default:
        return [];
    }
  };

  const onSubmit = async (data: PropertyFormData) => {
    try {
      // Parse address components
      const addressParts = data.address.split(',').map(part => part.trim());
      const street = addressParts[0] || '';
      let city = data.city || addressParts[1] || '';
      let state = data.state || '';
      let postalCode = data.postalCode || '';
      
      // If city, state, postalCode are not provided, try to parse from address
      if (!city || !state || !postalCode) {
        if (addressParts.length >= 3) {
          city = city || addressParts[1];
          const lastPart = addressParts[addressParts.length - 1];
          const stateZipMatch = lastPart.match(/^(.+?)\s+(\d{5}(?:-\d{4})?)$/);
          if (stateZipMatch) {
            state = state || stateZipMatch[1];
            postalCode = postalCode || stateZipMatch[2];
          }
        }
      }

      // Construct the property object matching the backend validation requirements
      const newProperty = {
        slug: data.title.toLowerCase().replace(/\s+/g, '-').replace(/[^a-z0-9-]/g, ''),
        title: data.title,
        address: street,
        city: city,
        state: state,
        postalCode: postalCode,
        price: parseFloat(data.price.toString()),
        listingType: data.listingType,
        propertyType: data.propertyType,
        bedrooms: Number(data.bedrooms || 0),
        bathrooms: Number(data.bathrooms || 0),
        squareFootage: Number(data.squareFootage || 0),
        description: data.description || '',
        // Ensure features is included as an array of strings
        features: Array.isArray(selectedFeatures) ? selectedFeatures : [],
        amenities: Array.isArray(selectedFeatures) ? selectedFeatures : [],
        // Convert File objects to strings for the Property type
        images: selectedImages.map(file => file.name), // Using file names as placeholders
        // The actual file upload is handled by the API service
        imageFiles: selectedImages, // Keep the actual files for upload
        mainImage: selectedImages[0]?.name || '', // First image as main image
        yearBuilt: Number(data.yearBuilt || new Date().getFullYear()),
        availableDate: data.availableDate || new Date().toISOString(),
        petPolicy: data.petPolicy || '',
        parking: data.parking || '',
        utilities: data.utilities || '',
        lotSize: Number(data.lotSize || 0),
<<<<<<< HEAD
        garage: data.garage || '',
        heating: data.heating || '',
        hoaFees: data.hoaFees || '',
        building: data.building || '',
        pool: data.pool || '',
        contact: {
          name: data.contactName || '',
          phone: data.contactPhone || '',
          email: data.contactEmail || ''
        },
=======
        garage: data.garage,
        heating: data.heating,
        hoaFees: data.hoaFees,
        building: data.building,
        pool: data.pool,
        // Contact fields at root level as expected by backend validation
        contactName: data.contactName || '',
        contactPhone: data.contactPhone || '',
        contactEmail: data.contactEmail || '',
>>>>>>> e19350b6
        coordinates: {
          lat: 40.7128, // Sample coordinates (NYC)
          lng: -74.0060
        },
        datePosted: new Date().toISOString()
      };
      
      console.log('Submitting property data:', newProperty);
      
      await addProperty(newProperty);
      toast.success('Property added successfully!');
      navigate('/dashboard');
    } catch (error: any) {
      console.error('Error adding property:', error);
      const errorMessage = error?.response?.data?.message || 
                          error?.message || 
                          'Failed to add property. Please try again.';
      toast.error(errorMessage);
    }
  };

  if (!user) {
    return null;
  }

  const renderStep = () => {
    switch (currentStep) {
      case 1:
        return (
          <div className="space-y-6">
            <div>
              <Label htmlFor="title">{t('forms.propertyTitle')} *</Label>
              <Input
                id="title"
                placeholder={t('forms.propertyTitlePlaceholder')}
                {...register('title')}
                className={errors.title ? 'border-red-500' : ''}
              />
              {errors.title && (
                <p className="text-sm text-red-600 mt-1">{errors.title.message}</p>
              )}
            </div>

            <div>
              <Label htmlFor="address">{t('forms.address')} *</Label>
              <div className="relative">
                <MapPin className="absolute left-3 top-1/2 transform -translate-y-1/2 h-4 w-4 text-gray-400" />
                <Input
                  id="address"
                  placeholder={t('forms.addressPlaceholder')}
                  className={`pl-10 ${errors.address ? 'border-red-500' : ''}`}
                  {...register('address')}
                />
              </div>
              {errors.address && (
                <p className="text-sm text-red-600 mt-1">{errors.address.message}</p>
              )}
            </div>

            <div className="grid grid-cols-1 md:grid-cols-3 gap-4">
              <div>
                <Label htmlFor="city">{t('forms.city')} *</Label>
                <Input
                  id="city"
                  placeholder={t('forms.cityPlaceholder')}
                  className={errors.city ? 'border-red-500' : ''}
                  {...register('city')}
                />
                {errors.city && (
                  <p className="text-sm text-red-600 mt-1">{errors.city.message}</p>
                )}
              </div>

              <div>
                <Label htmlFor="state">{t('forms.state')} *</Label>
                <Input
                  id="state"
                  placeholder={t('forms.statePlaceholder')}
                  className={errors.state ? 'border-red-500' : ''}
                  {...register('state')}
                />
                {errors.state && (
                  <p className="text-sm text-red-600 mt-1">{errors.state.message}</p>
                )}
              </div>

              <div>
                <Label htmlFor="postalCode">{t('forms.postalCode')} *</Label>
                <Input
                  id="postalCode"
                  placeholder={t('forms.postalCodePlaceholder')}
                  className={errors.postalCode ? 'border-red-500' : ''}
                  {...register('postalCode')}
                />
                {errors.postalCode && (
                  <p className="text-sm text-red-600 mt-1">{errors.postalCode.message}</p>
                )}
              </div>
            </div>

            <div className="grid grid-cols-2 gap-4">
              <div>
                <Label>{t('filters.listingType')} *</Label>
                <Controller
                  name="listingType"
                  control={control}
                  render={({ field }) => (
                    <Select onValueChange={field.onChange} defaultValue={field.value}>
                      <SelectTrigger>
                        <SelectValue />
                      </SelectTrigger>
                      <SelectContent>
                        <SelectItem value="rent">{t('property.listingTypes.forRent')}</SelectItem>
                        <SelectItem value="sale">{t('property.listingTypes.forSale')}</SelectItem>
                      </SelectContent>
                    </Select>
                  )}
                />
              </div>

              <div>
                <Label>{t('filters.propertyType')} *</Label>
                <Controller
                  name="propertyType"
                  control={control}
                  render={({ field }) => (
                    <Select onValueChange={field.onChange} defaultValue={field.value}>
                      <SelectTrigger>
                        <SelectValue />
                      </SelectTrigger>
                      <SelectContent>
                        <SelectItem value="apartment">{t('property.types.apartment')}</SelectItem>
                        <SelectItem value="house">{t('property.types.house')}</SelectItem>
                        <SelectItem value="condo">{t('property.types.condo')}</SelectItem>
                        <SelectItem value="townhouse">{t('property.types.townhouse')}</SelectItem>
                        <SelectItem value="studio">{t('property.types.studio')}</SelectItem>
                        <SelectItem value="loft">{t('property.types.loft')}</SelectItem>
                        <SelectItem value="villa">{t('property.types.villa')}</SelectItem>
                        <SelectItem value="commercial">{t('property.types.commercial')}</SelectItem>
                        <SelectItem value="land">{t('property.types.land')}</SelectItem>
                      </SelectContent>
                    </Select>
                  )}
                />
              </div>
            </div>
          </div>
        );

      case 2:
        return (
          <div className="space-y-6">
            <div>
              <Label htmlFor="price">{t('forms.price')} *</Label>
              <div className="relative">
                <DollarSign className="absolute left-3 top-1/2 transform -translate-y-1/2 h-4 w-4 text-gray-400" />
                <Input
                  id="price"
                  type="number"
                  placeholder={watch('listingType') === 'rent' ? t('forms.monthlyRent') : t('forms.salePrice')}
                  className={`pl-10 ${errors.price ? 'border-red-500' : ''}`}
                  {...register('price', { valueAsNumber: true })}
                />
              </div>
              {errors.price && (
                <p className="text-sm text-red-600 mt-1">{errors.price.message}</p>
              )}
            </div>

            <div className="grid grid-cols-3 gap-4">
              <div>
                <Label htmlFor="bedrooms">{t('property.details.bedrooms')} *</Label>
                <div className="relative">
                  <Bed className="absolute left-3 top-1/2 transform -translate-y-1/2 h-4 w-4 text-gray-400" />
                  <Input
                    id="bedrooms"
                    type="number"
                    min="0"
                    className={`pl-10 ${errors.bedrooms ? 'border-red-500' : ''}`}
                    {...register('bedrooms', { valueAsNumber: true })}
                  />
                </div>
                {errors.bedrooms && (
                  <p className="text-sm text-red-600 mt-1">{errors.bedrooms.message}</p>
                )}
              </div>

              <div>
                <Label htmlFor="bathrooms">{t('property.details.bathrooms')} *</Label>
                <div className="relative">
                  <Bath className="absolute left-3 top-1/2 transform -translate-y-1/2 h-4 w-4 text-gray-400" />
                  <Input
                    id="bathrooms"
                    type="number"
                    min="0"
                    step="0.5"
                    className={`pl-10 ${errors.bathrooms ? 'border-red-500' : ''}`}
                    {...register('bathrooms', { valueAsNumber: true })}
                  />
                </div>
                {errors.bathrooms && (
                  <p className="text-sm text-red-600 mt-1">{errors.bathrooms.message}</p>
                )}
              </div>

              <div>
                <Label htmlFor="squareFootage">{t('property.details.squareFootage')} *</Label>
                <div className="relative">
                  <Square className="absolute left-3 top-1/2 transform -translate-y-1/2 h-4 w-4 text-gray-400" />
                  <Input
                    id="squareFootage"
                    type="number"
                    min="1"
                    className={`pl-10 ${errors.squareFootage ? 'border-red-500' : ''}`}
                    {...register('squareFootage', { valueAsNumber: true })}
                  />
                </div>
                {errors.squareFootage && (
                  <p className="text-sm text-red-600 mt-1">{errors.squareFootage.message}</p>
                )}
              </div>
            </div>

            <div>
              <Label htmlFor="yearBuilt">{t('property.details.yearBuilt')} *</Label>
              <div className="relative">
                <Calendar className="absolute left-3 top-1/2 transform -translate-y-1/2 h-4 w-4 text-gray-400" />
                <Input
                  id="yearBuilt"
                  type="number"
                  min="1800"
                  max={new Date().getFullYear()}
                  className={`pl-10 ${errors.yearBuilt ? 'border-red-500' : ''}`}
                  {...register('yearBuilt', { valueAsNumber: true })}
                />
              </div>
              {errors.yearBuilt && (
                <p className="text-sm text-red-600 mt-1">{errors.yearBuilt.message}</p>
              )}
            </div>

            <div className="grid grid-cols-2 gap-4">
              <div>
                <Label htmlFor="availableDate">{t('property.details.availableDate')}</Label>
                <Input
                  id="availableDate"
                  type="date"
                  {...register('availableDate')}
                />
              </div>

              <div>
                <Label htmlFor="lotSize">{t('property.details.lotSize')}</Label>
                <Input
                  id="lotSize"
                  type="number"
                  min="1"
                  max="1000000"
                  placeholder={t('forms.lotSizePlaceholder')}
                  className={errors.lotSize ? 'border-red-500' : ''}
                  {...register('lotSize', { valueAsNumber: true })}
                />
                {errors.lotSize && (
                  <p className="text-sm text-red-600 mt-1">{errors.lotSize.message}</p>
                )}
              </div>
            </div>

            <div className="grid grid-cols-2 gap-4">
              <div>
                <Label htmlFor="parking">{t('property.details.parking')}</Label>
                <Controller
                  name="parking"
                  control={control}
                  render={({ field }) => (
                    <Select onValueChange={field.onChange} defaultValue={field.value || 'none'}>
                      <SelectTrigger>
                        <SelectValue placeholder="Select parking type" />
                      </SelectTrigger>
                      <SelectContent>
                        <SelectItem value="none">No Parking</SelectItem>
                        <SelectItem value="street">Street Parking</SelectItem>
                        <SelectItem value="garage">Garage</SelectItem>
                        <SelectItem value="driveway">Driveway</SelectItem>
                        <SelectItem value="carport">Carport</SelectItem>
                      </SelectContent>
                    </Select>
                  )}
                />
              </div>

              <div>
                <Label htmlFor="petPolicy">{t('property.details.petPolicy')}</Label>
                <Input
                  id="petPolicy"
                  placeholder={t('forms.petPolicyPlaceholder')}
                  {...register('petPolicy')}
                />
              </div>
            </div>
          </div>
        );

      case 3:
        return (
          <div className="space-y-6">
            <div>
              <Label>Property Images</Label>
              <p className="text-sm text-gray-600 mb-4">
                Upload up to 10 high-quality images of your property. The first image will be used as the main photo.
              </p>
              
              <div className="border-2 border-dashed border-gray-300 rounded-lg p-6 text-center hover:border-gray-400 transition-colors">
                <input
                  type="file"
                  multiple
                  accept="image/*"
                  onChange={handleImageUpload}
                  className="hidden"
                  id="image-upload"
                />
                <label htmlFor="image-upload" className="cursor-pointer">
                  <Upload className="h-12 w-12 text-gray-400 mx-auto mb-4" />
                  <p className="text-lg font-medium text-gray-900 mb-2">
                    Click to upload images
                  </p>
                  <p className="text-sm text-gray-500">
                    PNG, JPG, GIF up to 10MB each (Max 10 images)
                  </p>
                </label>
              </div>

              {selectedImages.length > 0 && (
                <div className="mt-6">
                  <h4 className="font-medium text-gray-900 mb-3">
                    Selected Images ({selectedImages.length}/10)
                  </h4>
                  <div className="grid grid-cols-2 md:grid-cols-3 lg:grid-cols-4 gap-4">
                    {imagePreviewUrls.map((url, index) => (
                      <div key={index} className="relative group">
                        <FixedImage
                          src={url}
                          alt={`Preview ${index + 1}`}
                          className="w-full h-32 object-cover rounded-lg border shadow-sm"
                          showLoadingSpinner={true}
                        />
                        <button
                          type="button"
                          onClick={() => removeImage(index)}
                          className="absolute top-2 right-2 bg-red-500 text-white rounded-full p-1 opacity-0 group-hover:opacity-100 transition-opacity"
                        >
                          <X className="h-4 w-4" />
                        </button>
                        {index === 0 && (
                          <div className="absolute bottom-2 left-2 bg-blue-500 text-white text-xs px-2 py-1 rounded">
                            Main Photo
                          </div>
                        )}
                      </div>
                    ))}
                  </div>
                </div>
              )}
            </div>
          </div>
        );

      case 4:
        return (
          <div className="space-y-6">
            <div>
              <Label htmlFor="description">{t('forms.propertyDescription')} *</Label>
              <Textarea
                id="description"
                placeholder={t('forms.propertyDescriptionPlaceholder')}
                rows={6}
                className={errors.description ? 'border-red-500' : ''}
                {...register('description')}
              />
              {errors.description && (
                <p className="text-sm text-red-600 mt-1">{errors.description.message}</p>
              )}
            </div>

            <div>
              <Label>{t('steps.features')}</Label>
              <p className="text-sm text-gray-600 mb-3">
                {t('forms.selectAllFeatures')}
              </p>
              <div className="grid grid-cols-2 md:grid-cols-3 gap-3 max-h-64 overflow-y-auto border rounded-lg p-4">
                {availableFeatures.map((feature) => (
                  <div key={feature} className="flex items-center space-x-2">
                    <Checkbox
                      id={feature}
                      checked={selectedFeatures.includes(feature)}
                      onCheckedChange={() => handleFeatureToggle(feature)}
                    />
                    <Label htmlFor={feature} className="text-sm">
                      {t(`property.features.${feature}`)}
                    </Label>
                  </div>
                ))}
              </div>
              <p className="text-sm text-gray-500 mt-2">
                {t('forms.selectedFeatures')}: {selectedFeatures.length} {t('forms.features')}
              </p>
            </div>

            <div className="grid grid-cols-2 gap-4">
              <div>
                <Label htmlFor="utilities">{t('property.details.utilities')}</Label>
                <Input
                  id="utilities"
                  placeholder={t('forms.utilitiesPlaceholder')}
                  {...register('utilities')}
                />
              </div>

              <div>
                <Label htmlFor="hoaFees">{t('property.details.hoaFees')}</Label>
                <Input
                  id="hoaFees"
                  placeholder={t('forms.hoaFeesPlaceholder')}
                  {...register('hoaFees')}
                />
              </div>
            </div>
          </div>
        );

      case 5:
        return (
          <div className="space-y-6">
            <div>
              <h3 className="text-lg font-semibold mb-4">{t('steps.contactInformation')}</h3>
              <p className="text-gray-600 mb-6">
                {t('forms.contactInfoDescription')}
              </p>
            </div>

            <div>
              <Label htmlFor="contactName">{t('forms.contactName')} *</Label>
              <div className="relative">
                <User className="absolute left-3 top-1/2 transform -translate-y-1/2 h-4 w-4 text-gray-400" />
                <Input
                  id="contactName"
                  placeholder={t('forms.yourFullName')}
                  className={`pl-10 ${errors.contactName ? 'border-red-500' : ''}`}
                  {...register('contactName')}
                />
              </div>
              {errors.contactName && (
                <p className="text-sm text-red-600 mt-1">{errors.contactName.message}</p>
              )}
            </div>

            <div>
              <Label htmlFor="contactPhone">{t('forms.phoneNumber')} *</Label>
              <div className="relative">
                <Phone className="absolute left-3 top-1/2 transform -translate-y-1/2 h-4 w-4 text-gray-400" />
                <Input
                  id="contactPhone"
                  placeholder={t('forms.phoneNumberPlaceholder')}
                  className={`pl-10 ${errors.contactPhone ? 'border-red-500' : ''}`}
                  {...register('contactPhone')}
                />
              </div>
              {errors.contactPhone && (
                <p className="text-sm text-red-600 mt-1">{errors.contactPhone.message}</p>
              )}
            </div>

            <div>
              <Label htmlFor="contactEmail">{t('forms.emailAddress')} *</Label>
              <div className="relative">
                <Mail className="absolute left-3 top-1/2 transform -translate-y-1/2 h-4 w-4 text-gray-400" />
                <Input
                  id="contactEmail"
                  type="email"
                  placeholder={t('forms.emailAddressPlaceholder')}
                  className={`pl-10 ${errors.contactEmail ? 'border-red-500' : ''}`}
                  {...register('contactEmail')}
                />
              </div>
              {errors.contactEmail && (
                <p className="text-sm text-red-600 mt-1">{errors.contactEmail.message}</p>
              )}
            </div>

            <div className="bg-blue-50 p-4 rounded-lg">
              <h4 className="font-semibold text-blue-900 mb-2">{t('forms.note')}</h4>
              <p className="text-blue-800 text-sm">
                Property listing will be created with the uploaded images.
              </p>
            </div>
          </div>
        );

      default:
        return null;
    }
  };

  return (
    <div className="min-h-screen bg-gray-50">
      <div className="max-w-4xl mx-auto px-4 sm:px-6 lg:px-8 py-8">
        {/* Header */}
        <div className="flex items-center justify-between mb-8">
          <Button
            variant="ghost"
            onClick={() => navigate('/dashboard')}
            className="flex items-center"
          >
            <ArrowLeft className="h-4 w-4 mr-2" />
            {t('dashboard.myProperties')}
          </Button>
          <div className="flex items-center space-x-2">
            <Home className="h-6 w-6 text-blue-600" />
            <h1 className="text-2xl font-bold text-gray-900">{t('navigation.listProperty')}</h1>
          </div>
        </div>

        {/* Progress Bar */}
        <div className="mb-8">
          <div className="flex items-center justify-between mb-2">
            <span className="text-sm font-medium text-gray-700">
              {t('forms.step')} {currentStep} {t('forms.of')} {totalSteps}
            </span>
            <span className="text-sm text-gray-500">
              {Math.round((currentStep / totalSteps) * 100)}% {t('forms.complete')}
            </span>
          </div>
          <div className="w-full bg-gray-200 rounded-full h-2">
            <div
              className="bg-blue-600 h-2 rounded-full transition-all duration-300"
              style={{ width: `${(currentStep / totalSteps) * 100}%` }}
            />
          </div>
        </div>

        {/* Form */}
        <form onSubmit={handleSubmit(onSubmit)}>
          <Card>
            <CardHeader>
              <CardTitle>
                {currentStep === 1 && t('steps.basicInformation')}
                {currentStep === 2 && t('steps.propertyDetails')}
                {currentStep === 3 && 'Property Images'}
                {currentStep === 4 && t('steps.features')}
                {currentStep === 5 && t('steps.contactInformation')}
              </CardTitle>
            </CardHeader>
            <CardContent>{renderStep()}</CardContent>
          </Card>

          {/* Navigation Buttons */}
          <div className="flex justify-between mt-8">
            <Button
              type="button"
              variant="outline"
              onClick={prevStep}
              disabled={currentStep === 1}
            >
              {t('buttons.previous')}
            </Button>

            <div className="flex space-x-4">
              {currentStep < totalSteps ? (
                <Button type="button" onClick={nextStep}>
                  {t('buttons.next')}
                </Button>
              ) : (
                <Button type="submit" disabled={isSubmitting}>
                  {isSubmitting ? t('buttons.creatingListing') : t('buttons.createListing')}
                </Button>
              )}
            </div>
          </div>
        </form>
      </div>
    </div>
  );
};

export default AddProperty;<|MERGE_RESOLUTION|>--- conflicted
+++ resolved
@@ -313,7 +313,6 @@
         parking: data.parking || '',
         utilities: data.utilities || '',
         lotSize: Number(data.lotSize || 0),
-<<<<<<< HEAD
         garage: data.garage || '',
         heating: data.heating || '',
         hoaFees: data.hoaFees || '',
@@ -324,17 +323,6 @@
           phone: data.contactPhone || '',
           email: data.contactEmail || ''
         },
-=======
-        garage: data.garage,
-        heating: data.heating,
-        hoaFees: data.hoaFees,
-        building: data.building,
-        pool: data.pool,
-        // Contact fields at root level as expected by backend validation
-        contactName: data.contactName || '',
-        contactPhone: data.contactPhone || '',
-        contactEmail: data.contactEmail || '',
->>>>>>> e19350b6
         coordinates: {
           lat: 40.7128, // Sample coordinates (NYC)
           lng: -74.0060
