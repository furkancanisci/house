--- conflicted
+++ resolved
@@ -5,12 +5,8 @@
 import SearchFilters from '../components/SearchFilters';
 import { Button } from '../components/ui/button';
 import { LayoutGrid, List, Loader2, X } from 'lucide-react';
-<<<<<<< HEAD
 import { useApp } from '../context/AppContext';
 import PropertyCard from '../components/PropertyCard';
-=======
-import { processPropertyImages } from '../lib/imageUtils';
->>>>>>> e19350b6
 
 interface SearchParams extends Record<string, string | undefined> {
   q?: string;
