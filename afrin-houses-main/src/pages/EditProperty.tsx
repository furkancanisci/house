import React, { useState, useEffect } from 'react';
import { useParams, useNavigate } from 'react-router-dom';
import { useApp } from '../context/AppContext';
import { Property } from '../types';
import { updateProperty as updatePropertyAPI, getProperty } from '../services/propertyService';
import { useForm, Controller } from 'react-hook-form';
import { zodResolver } from '@hookform/resolvers/zod';
import { z } from 'zod';
import { 
  ArrowLeft, 
  Home, 
  MapPin, 
  DollarSign, 
  Bed, 
  Bath, 
  Square, 
  Calendar,
  Phone,
  Mail,
  User,
  Upload,
  X,
  Image as ImageIcon,
  File
} from 'lucide-react';
import { Button } from '../components/ui/button';
import { Input } from '../components/ui/input';
import { Label } from '../components/ui/label';
import { Textarea } from '../components/ui/textarea';
import { Card, CardContent, CardHeader, CardTitle } from '../components/ui/card';
import {
  Select,
  SelectContent,
  SelectItem,
  SelectTrigger,
  SelectValue,
} from '../components/ui/select';
import { Checkbox } from '../components/ui/checkbox';
import { toast } from 'sonner';
import { useTranslation } from 'react-i18next';
import i18n from '../i18n';
import FixedImage from '../components/FixedImage';
import LocationSelector from '../components/LocationSelector';
import EnhancedDocumentTypeSelect from '../components/EnhancedDocumentTypeSelect';
import { propertyDocumentTypeService, PropertyDocumentType } from '../services/propertyDocumentTypeService';
import { priceTypeService, PriceType } from '../services/priceTypeService';

const propertySchema = z.object({
  title: z.string().min(1, 'Property title is required'),
  address: z.string().min(1, 'Address is required'),
  city: z.string().min(1, 'City is required').max(100, 'City cannot exceed 100 characters'),
  state: z.string().min(1, 'State is required').max(100, 'State cannot exceed 100 characters'),
  price: z.number().min(1, 'Price must be greater than 0'),
  priceType: z.string().min(1, 'Price type is required'),
  listingType: z.enum(['rent', 'sale']),
  propertyType: z.enum(['apartment', 'house', 'condo', 'townhouse', 'studio', 'loft', 'villa', 'commercial', 'land']),
  documentTypeId: z.string().optional(),
  bedrooms: z.number().min(0, 'Bedrooms must be 0 or greater'),
  bathrooms: z.number().min(0, 'Bathrooms must be 0 or greater'),
  squareFootage: z.number().min(1, 'Square footage must be greater than 0'),
  description: z.string().min(10, 'Description must be at least 10 characters'),
  yearBuilt: z.number().min(1800, 'Year built must be valid').max(new Date().getFullYear(), 'Year built cannot be in the future'),
  availableDate: z.string().optional(),
  petPolicy: z.string().optional(),
  parking: z.string().optional(),
  utilities: z.string().optional(),
  lotSize: z.string().optional(),
  garage: z.string().optional(),
  heating: z.string().optional(),
  hoaFees: z.string().optional(),
  building: z.string().optional(),
  pool: z.string().optional(),
  contactName: z.string().min(1, 'Contact name is required'),
  contactPhone: z.string().min(1, 'Contact phone is required'),
  contactEmail: z.string().email('Valid email is required'),
});

type PropertyFormData = z.infer<typeof propertySchema>;

const EditProperty: React.FC = () => {
  const { id } = useParams<{ id: string }>();
  const { state, updateProperty } = useApp();
  const { user, properties } = state;
  const navigate = useNavigate();
  const { t } = useTranslation();
  const [property, setProperty] = useState<Property | null>(null);
  const [selectedFeatures, setSelectedFeatures] = useState<string[]>([]);
  const [selectedImages, setSelectedImages] = useState<File[]>([]);
  const [imagePreviewUrls, setImagePreviewUrls] = useState<string[]>([]);
  const [existingImages, setExistingImages] = useState<any[]>([]);
  const [imagesToRemove, setImagesToRemove] = useState<string[]>([]);
  const [selectedCity, setSelectedCity] = useState<string>('');
  const [selectedState, setSelectedState] = useState<string>('');
  const [mainImageIndex, setMainImageIndex] = useState<number>(0);
  
  // Document types state
  const [documentTypes, setDocumentTypes] = useState<PropertyDocumentType[]>([]);
  const [loadingDocumentTypes, setLoadingDocumentTypes] = useState(false);
  
  // Price types state
  const [priceTypes, setPriceTypes] = useState<PriceType[]>([]);
  const [priceTypesLoading, setPriceTypesLoading] = useState(false);
  const [priceTypesError, setPriceTypesError] = useState<string | null>(null);

  const {
    register,
    handleSubmit,
    control,
    watch,
    formState: { errors, isSubmitting },
    reset,
  } = useForm<PropertyFormData>({
    resolver: zodResolver(propertySchema),
  });

  const availableFeatures = [
    'Parking',
    'Pool',
    'Gym',
    'Pet Friendly',
    'Balcony',
    'Garden',
    'Fireplace',
    'Dishwasher',
    'Air Conditioning',
    'Laundry in Unit',
    'Elevator',
    'Garage',
    'Hardwood Floors',
    'Walk-in Closets',
    'Patio',
    'Storage',
    'High Ceilings',
    'Updated Kitchen',
    'Updated Bathroom',
    'Close to Transit',
    'Ocean View',
    'City View',
    'Private Elevator',
    'Concierge',
    'Spa',
    'Wine Cellar',
    'Smart Home',
    'Historic Details',
    'Bay Windows',
    'Crown Molding',
    'Community Pool',
    'Playground',
    'Washer/Dryer',
    'In-Unit Laundry',
    'Rooftop Deck',
    'Fitness Center',
    'Outdoor Kitchen',
    'Single Story',
    'Large Backyard',
    'Master Suite',
    'Desert Landscaping',
    'Tile Floors',
  ];

  useEffect(() => {
    if (!user) {
      navigate('/auth');
      return;
    }

    const loadProperty = async () => {
      if (!id) {
        toast.error('Property ID is required');
        navigate('/dashboard');
        return;
      }

      try {
        // First try to find the property in the state
        let foundProperty = null;
        if (properties.length > 0) {
          foundProperty = properties.find(p => p.id.toString() === id);
        }

        // If not found in state, fetch from API
        if (!foundProperty) {
  
          try {
            foundProperty = await getProperty(id);
  
          } catch (apiError) {
  
            toast.error('Property not found');
            navigate('/dashboard');
            return;
          }
        }

        if (foundProperty) {
          // Check if user owns this property
          const propertyOwnerEmail = foundProperty.contact?.email || foundProperty.contact_email;
          if (propertyOwnerEmail && propertyOwnerEmail !== user.email) {
            toast.error('You can only edit your own properties');
            navigate('/dashboard');
            return;
          }

          setProperty(foundProperty);
          setSelectedFeatures(foundProperty.features || []);
          setSelectedCity(foundProperty.city || '');
          setSelectedState(foundProperty.state || '');
          
          // Load existing images - handle different image formats safely
          if (foundProperty.images) {
            // Handle case where images is an object with gallery property
            if (foundProperty.images && typeof foundProperty.images === 'object' && 'gallery' in foundProperty.images) {
              const gallery = (foundProperty.images as any).gallery;
              setExistingImages(Array.isArray(gallery) ? gallery : []);
            } 
            // Handle case where images is directly an array
            else if (Array.isArray(foundProperty.images)) {
              setExistingImages(foundProperty.images);
            }
            // Handle case where images is a string (single image URL)
            else if (typeof foundProperty.images === 'string') {
              setExistingImages([foundProperty.images]);
            }
          }
          
          // Reset form with property data
          reset({
            title: foundProperty.title || '',
            address: foundProperty.address || foundProperty.full_address || '',
            city: foundProperty.city || '',
            state: foundProperty.state || '',
            price: Number(foundProperty.price) || 0,
            priceType: foundProperty.priceType || foundProperty.price_type || 'total',
            listingType: foundProperty.listingType || foundProperty.listing_type || 'sale',
            propertyType: foundProperty.propertyType || foundProperty.property_type || 'apartment',
            documentTypeId: foundProperty.document_type_id ? String(foundProperty.document_type_id) : '',
            bedrooms: Number(foundProperty.bedrooms) || 0,
            bathrooms: Number(foundProperty.bathrooms) || 0,
            squareFootage: Number(foundProperty.squareFootage || foundProperty.square_feet) || 0,
            description: foundProperty.description || '',
            yearBuilt: foundProperty.yearBuilt || foundProperty.year_built || new Date().getFullYear(),
            availableDate: foundProperty.availableDate || foundProperty.available_from || '',
            petPolicy: foundProperty.petPolicy || '',
            parking: foundProperty.parking || '',
            utilities: foundProperty.utilities || '',
            lotSize: foundProperty.lotSize ? String(foundProperty.lotSize) : '',
            garage: foundProperty.garage || '',
            heating: foundProperty.heating || '',
            hoaFees: foundProperty.hoaFees || '',
            building: foundProperty.building || '',
            pool: foundProperty.pool || '',
            contactName: foundProperty.contact?.name || foundProperty.contact_name || '',
            contactPhone: foundProperty.contact?.phone || foundProperty.contact_phone || '',
            contactEmail: foundProperty.contact?.email || foundProperty.contact_email || '',
          });
        } else {
          toast.error('Property not found');
          navigate('/dashboard');
        }
      } catch (error) {
  
        toast.error('Failed to load property');
        navigate('/dashboard');
      }
    };

    loadProperty();
  }, [id, properties, user, navigate, reset]);

  // Load property document types
  useEffect(() => {
    const loadDocumentTypes = async () => {
      setLoadingDocumentTypes(true);
      try {
        const types = await propertyDocumentTypeService.getPropertyDocumentTypes({
          lang: 'ar' // Default to Arabic for edit form
        });
        setDocumentTypes(types);
      } catch (error) {
  
        // Use fallback data if API fails
        const fallbackTypes = propertyDocumentTypeService.getFallbackDocumentTypes('ar');
        setDocumentTypes(fallbackTypes);
      } finally {
        setLoadingDocumentTypes(false);
      }
    };

    loadDocumentTypes();
  }, []);

  // Fetch price types from API
  const fetchPriceTypes = async (listingType?: 'rent' | 'sale') => {
    setPriceTypesLoading(true);
    setPriceTypesError(null);
    try {
      const priceTypesData = await priceTypeService.getPriceTypes(listingType);
      setPriceTypes(priceTypesData);
    } catch (error) {

      setPriceTypesError('Failed to load price types');
      toast.error('Failed to load price types');
    } finally {
      setPriceTypesLoading(false);
    }
  };

  // Load price types on component mount and when listing type changes
  useEffect(() => {
    fetchPriceTypes();
  }, []);

  useEffect(() => {
    const listingType = watch('listingType');
    if (listingType) {
      fetchPriceTypes(listingType);
    }
  }, [watch('listingType')]);

  // Function to select main image from existing images
  const selectMainImageFromExisting = (index: number) => {
    setMainImageIndex(index);
  };

  // Function to select main image from new images
  const selectMainImageFromNew = (index: number) => {
    // Calculate the index considering existing images
    const adjustedIndex = existingImages.filter(img => !imagesToRemove.includes(img.id)).length + index;
    setMainImageIndex(adjustedIndex);
  };

  const handleFeatureToggle = (feature: string) => {
    setSelectedFeatures(prev =>
      prev.includes(feature)
        ? prev.filter(f => f !== feature)
        : [...prev, feature]
    );
  };

  const handleLocationChange = (location: { state?: string; city?: string }) => {
    if (location.city) {
      setSelectedCity(location.city);
    }
    if (location.state) {
      setSelectedState(location.state);
    }
  };

  const handleImageUpload = (event: React.ChangeEvent<HTMLInputElement>) => {
    const files = Array.from(event.target.files || []);
    const totalImages = existingImages.length + selectedImages.length + files.length - imagesToRemove.length;
    
    if (totalImages > 10) {
      toast.error('Maximum 10 images allowed');
      return;
    }

    setSelectedImages(prev => [...prev, ...files]);
    
    // Create preview URLs
    files.forEach(file => {
      const reader = new FileReader();
      reader.onload = (e) => {
        setImagePreviewUrls(prev => [...prev, e.target?.result as string]);
      };
      reader.readAsDataURL(file);
    });
  };

  const removeNewImage = (index: number) => {
    setSelectedImages(prev => prev.filter((_, i) => i !== index));
    setImagePreviewUrls(prev => prev.filter((_, i) => i !== index));
    
    // Adjust main image index if necessary
    const adjustedIndex = existingImages.filter(img => !imagesToRemove.includes(img.id)).length + index;
    if (adjustedIndex === mainImageIndex) {
      // If removing the main image, set the first remaining image as main
      setMainImageIndex(0);
    } else if (adjustedIndex < mainImageIndex) {
      // If removing an image before the main image, adjust the index
      setMainImageIndex(prev => prev - 1);
    }
  };

  const removeExistingImage = (imageId: string) => {
    setImagesToRemove(prev => [...prev, imageId]);
    
    // Find the index of the removed image
    const removedIndex = existingImages.findIndex(img => img.id === imageId);
    if (removedIndex === mainImageIndex) {
      // If removing the main image, set the first remaining image as main
      const remainingImages = existingImages.filter(img => !imagesToRemove.includes(img.id) && img.id !== imageId);
      if (remainingImages.length > 0 || selectedImages.length > 0) {
        setMainImageIndex(0);
      }
    } else if (removedIndex < mainImageIndex) {
      // If removing an image before the main image, adjust the index
      setMainImageIndex(prev => prev - 1);
    }
  };

  const restoreExistingImage = (imageId: string) => {
    setImagesToRemove(prev => prev.filter(id => id !== imageId));
  };

  const onSubmit = async (data: PropertyFormData) => {
    if (!property) return;

    try {
      // Prepare files for upload
      const files: { [key: string]: File | File[] } = {};
      
      // Determine which image should be the main image
      const remainingExistingImages = existingImages.filter(img => !imagesToRemove.includes(img.id));
      const totalImages = [...remainingExistingImages, ...selectedImages];
      
      if (totalImages.length > 0) {
        // If mainImageIndex points to an existing image
        if (mainImageIndex < remainingExistingImages.length) {
          // Main image is from existing images - we'll handle this in the backend
          // by not removing it from the main_image collection
        } else {
          // Main image is from new images
          const newImageIndex = mainImageIndex - remainingExistingImages.length;
          if (newImageIndex >= 0 && newImageIndex < selectedImages.length) {
            files.mainImage = selectedImages[newImageIndex];
            // Remove the main image from the regular images array
            const galleryImages = selectedImages.filter((_, index) => index !== newImageIndex);
            if (galleryImages.length > 0) {
              files.images = galleryImages;
            }
          }
        }
      }
      
      // If no main image was set from new images, add all new images as gallery images
      if (!files.mainImage && selectedImages.length > 0) {
        files.images = selectedImages;
      }

      const updatedProperty: any = {
        title: data.title,
        address: data.address,
        city: selectedCity || data.city,
        state: selectedState || data.state,
        price: data.price,
        priceType: data.priceType,
        listingType: data.listingType,
        propertyType: data.propertyType,
        documentTypeId: data.documentTypeId ? Number(data.documentTypeId) : undefined,
        bedrooms: data.bedrooms,
        bathrooms: data.bathrooms,
        squareFootage: data.squareFootage,
        description: data.description,
        amenities: selectedFeatures,
        yearBuilt: data.yearBuilt,
        availableDate: data.availableDate,
        petPolicy: data.petPolicy,
        parking: data.parking,
        utilities: data.utilities,
        lotSize: data.lotSize ? Number(data.lotSize) : undefined,
        hoaFees: data.hoaFees,
        contactName: data.contactName,
        contactPhone: data.contactPhone,
        contactEmail: data.contactEmail,
        // Image handling
        imagesToRemove: imagesToRemove, // Existing images to remove
<<<<<<< HEAD
        mainImageIndex: mainImageIndex, // Index of the main image
        // Video handling
        videos: selectedVideos.map(video => video.file), // New videos to upload
        videosToRemove: videosToRemove, // Existing videos to remove
        // Add files to the property data
        ...files
=======
>>>>>>> fa1dae58
      };

      // Update the property using the API service
      await updatePropertyAPI(Number(property.id), updatedProperty);
      toast.success('Property updated successfully!');
      navigate('/dashboard');
    } catch (error) {
      toast.error('Failed to update property');
    }
  };

  if (!user || !property) {
    return (
      <div className="min-h-screen flex items-center justify-center">
        <div className="text-center">
          <div className="animate-spin rounded-full h-12 w-12 border-b-2 border-[#067977] mx-auto mb-4"></div>
          <p className="text-gray-600">Loading property...</p>
        </div>
      </div>
    );
  }

  return (
    <div className="min-h-screen bg-gray-50">
      <div className="max-w-4xl mx-auto px-4 sm:px-6 lg:px-8 py-8">
        {/* Header */}
        <div className="flex items-center justify-between mb-8">
          <Button
            variant="ghost"
            onClick={() => navigate('/dashboard')}
            className="flex items-center"
          >
            <ArrowLeft className="h-4 w-4 mr-2" />
            Back to Profile
          </Button>
          <div className="flex items-center space-x-2">
            <Home className="h-6 w-6 text-[#067977]" />
            <h1 className="text-2xl font-bold text-gray-900">Edit Property</h1>
          </div>
        </div>

        {/* Form */}
        <form onSubmit={handleSubmit(onSubmit)} className="space-y-8">
          {/* Basic Information */}
          <Card>
            <CardHeader>
              <CardTitle>Basic Information</CardTitle>
            </CardHeader>
            <CardContent className="space-y-6">
              <div>
                <Label htmlFor="title">Property Title *</Label>
                <Input
                  id="title"
                  placeholder="e.g., Luxury Downtown Apartment"
                  {...register('title')}
                  className={errors.title ? 'border-red-500' : ''}
                />
                {errors.title && (
                  <p className="text-sm text-red-600 mt-1">{errors.title.message}</p>
                )}
              </div>

              <div>
                <Label htmlFor="address">Address *</Label>
                <div className="relative">
                  <MapPin className="absolute left-3 top-1/2 transform -translate-y-1/2 h-4 w-4 text-gray-400" />
                  <Input
                    id="address"
                    placeholder="123 Main Street, City, State 12345"
                    className={`pl-10 ${errors.address ? 'border-red-500' : ''}`}
                    {...register('address')}
                  />
                </div>
                {errors.address && (
                  <p className="text-sm text-red-600 mt-1">{errors.address.message}</p>
                )}
              </div>

              <div>
                <LocationSelector
                  onLocationChange={handleLocationChange}
                  selectedCity={selectedCity}
                  selectedState={selectedState}
                />
              </div>

              <div className="grid grid-cols-2 gap-4">
                <div>
                  <Label>Listing Type *</Label>
                  <Controller
                    name="listingType"
                    control={control}
                    render={({ field }) => (
                      <Select onValueChange={field.onChange} value={field.value}>
                        <SelectTrigger>
                          <SelectValue />
                        </SelectTrigger>
                        <SelectContent>
                          <SelectItem key="rent" value="rent">For Rent</SelectItem>
                          <SelectItem key="sale" value="sale">For Sale</SelectItem>
                        </SelectContent>
                      </Select>
                    )}
                  />
                </div>

                <div>
                  <Label>Property Type *</Label>
                  <Controller
                    name="propertyType"
                    control={control}
                    render={({ field }) => (
                      <Select onValueChange={field.onChange} value={field.value}>
                        <SelectTrigger>
                          <SelectValue />
                        </SelectTrigger>
                        <SelectContent>
                          <SelectItem key="apartment" value="apartment">Apartment</SelectItem>
                          <SelectItem key="house" value="house">House</SelectItem>
                          <SelectItem key="condo" value="condo">Condo</SelectItem>
                          <SelectItem key="townhouse" value="townhouse">Townhouse</SelectItem>
                          <SelectItem key="studio" value="studio">Studio</SelectItem>
                          <SelectItem key="loft" value="loft">Loft</SelectItem>
                          <SelectItem key="villa" value="villa">Villa</SelectItem>
                          <SelectItem key="commercial" value="commercial">Commercial</SelectItem>
                          <SelectItem key="land" value="land">Land</SelectItem>
                        </SelectContent>
                      </Select>
                    )}
                  />
                </div>
              </div>
              
              {/* Enhanced Document Type Section */}
              <div>
                <Label>نوع التابو</Label>
                <Controller
                  name="documentTypeId"
                  control={control}
                  render={({ field }) => (
                    <EnhancedDocumentTypeSelect
                      value={field.value}
                      onValueChange={field.onChange}
                      placeholder={t('addProperty.placeholders.selectDocumentType')}
                      loading={loadingDocumentTypes}
                      documentTypes={documentTypes}
                      showDescriptions={true}
                      className="w-full"
                    />
                  )}
                />
              </div>
            </CardContent>
          </Card>

          {/* Property Details */}
          <Card>
            <CardHeader>
              <CardTitle>Property Details</CardTitle>
            </CardHeader>
            <CardContent className="space-y-6">
              <div className="grid grid-cols-1 md:grid-cols-2 gap-4">
                <div>
                  <Label htmlFor="price">Price *</Label>
                  <div className="relative">
                    <DollarSign className="absolute left-3 top-1/2 transform -translate-y-1/2 h-4 w-4 text-gray-400" />
                    <Input
                      id="price"
                      type="number"
                      placeholder="Monthly rent or sale price"
                      className={`pl-10 ${errors.price ? 'border-red-500' : ''}`}
                      {...register('price', { 
                  setValueAs: (value) => value === '' ? undefined : Number(value)
                })}
                    />
                  </div>
                  {errors.price && (
                    <p className="text-sm text-red-600 mt-1">{errors.price.message}</p>
                  )}
                </div>

                <div>
                  <Label htmlFor="priceType">{t('property.priceType')} *</Label>
                  <Controller
                    name="priceType"
                    control={control}
                    render={({ field }) => (
                      <Select onValueChange={field.onChange} value={field.value}>
                        <SelectTrigger className={`h-10 text-base border-2 rounded-lg transition-all duration-200 focus:ring-2 focus:ring-emerald-100 hover:border-emerald-300 ${errors.priceType ? 'border-red-500 focus:ring-red-100' : 'border-gray-200 focus:border-emerald-500'}`}>
                          <SelectValue placeholder={t('property.selectPriceType')} />
                        </SelectTrigger>
                        <SelectContent className="bg-white border-2 border-gray-100 rounded-xl shadow-lg">
                          {priceTypesLoading ? (
                            <SelectItem value="loading" disabled className="text-sm py-3 px-4">
                              {t('common.loading')}
                            </SelectItem>
                          ) : priceTypesError ? (
                            <SelectItem value="error" disabled className="text-sm py-3 px-4 text-red-500">
                              {t('common.error')}
                            </SelectItem>
                          ) : (
                            priceTypes.map((priceType) => (
                              <SelectItem 
                                key={priceType.id} 
                                value={priceType.key} 
                                className="text-sm py-3 px-4 hover:bg-emerald-50 focus:bg-emerald-100 transition-colors duration-150 cursor-pointer"
                              >
                                {i18n.language === 'ar' ? priceType.name_ar : 
                                 i18n.language === 'ku' ? priceType.name_ku : 
                                 priceType.name_en}
                              </SelectItem>
                            ))
                          )}
                        </SelectContent>
                      </Select>
                    )}
                  />
                  {errors.priceType && (
                    <p className="text-sm text-red-600 mt-2 flex items-center gap-1">
                      <span className="text-red-500">⚠</span>
                      {errors.priceType.message}
                    </p>
                  )}
                </div>
              </div>

              <div className="grid grid-cols-3 gap-4">
                <div>
                  <Label htmlFor="bedrooms">Bedrooms *</Label>
                  <div className="relative">
                    <Bed className="absolute left-3 top-1/2 transform -translate-y-1/2 h-4 w-4 text-gray-400" />
                    <Input
                      id="bedrooms"
                      type="number"
                      min="0"
                      className={`pl-10 ${errors.bedrooms ? 'border-red-500' : ''}`}
                      {...register('bedrooms', { 
                  setValueAs: (value) => value === '' ? undefined : Number(value)
                })}
                    />
                  </div>
                  {errors.bedrooms && (
                    <p className="text-sm text-red-600 mt-1">{errors.bedrooms.message}</p>
                  )}
                </div>

                <div>
                  <Label htmlFor="bathrooms">Bathrooms *</Label>
                  <div className="relative">
                    <Bath className="absolute left-3 top-1/2 transform -translate-y-1/2 h-4 w-4 text-gray-400" />
                    <Input
                      id="bathrooms"
                      type="number"
                      min="0"
                      step="0.5"
                      className={`pl-10 ${errors.bathrooms ? 'border-red-500' : ''}`}
                      {...register('bathrooms', { 
                  setValueAs: (value) => value === '' ? undefined : Number(value)
                })}
                    />
                  </div>
                  {errors.bathrooms && (
                    <p className="text-sm text-red-600 mt-1">{errors.bathrooms.message}</p>
                  )}
                </div>

                <div>
                  <Label htmlFor="squareFootage">Square Footage *</Label>
                  <div className="relative">
                    <Square className="absolute left-3 top-1/2 transform -translate-y-1/2 h-4 w-4 text-gray-400" />
                    <Input
                      id="squareFootage"
                      type="number"
                      min="1"
                      className={`pl-10 ${errors.squareFootage ? 'border-red-500' : ''}`}
                      {...register('squareFootage', { 
                  setValueAs: (value) => value === '' ? undefined : Number(value)
                })}
                    />
                  </div>
                  {errors.squareFootage && (
                    <p className="text-sm text-red-600 mt-1">{errors.squareFootage.message}</p>
                  )}
                </div>
              </div>

              <div className="grid grid-cols-2 gap-4">
                <div>
                  <Label htmlFor="yearBuilt">Year Built *</Label>
                  <div className="relative">
                    <Calendar className="absolute left-3 top-1/2 transform -translate-y-1/2 h-4 w-4 text-gray-400" />
                    <Input
                      id="yearBuilt"
                      type="number"
                      min="1800"
                      max={new Date().getFullYear()}
                      className={`pl-10 ${errors.yearBuilt ? 'border-red-500' : ''}`}
                      {...register('yearBuilt', { 
                   setValueAs: (value) => value === '' ? undefined : Number(value)
                 })}
                    />
                  </div>
                  {errors.yearBuilt && (
                    <p className="text-sm text-red-600 mt-1">{errors.yearBuilt.message}</p>
                  )}
                </div>

                <div>
                  <Label htmlFor="availableDate">Available Date</Label>
                  <Input
                    id="availableDate"
                    type="date"
                    {...register('availableDate')}
                  />
                </div>
              </div>

              <div className="grid grid-cols-2 gap-4">
                <div>
                  <Label htmlFor="parking">Parking</Label>
                  <Controller
                    name="parking"
                    control={control}
                    render={({ field }) => (
                      <Select onValueChange={field.onChange} value={field.value || 'none'}>
                        <SelectTrigger>
                          <SelectValue placeholder="Select parking type" />
                        </SelectTrigger>
                        <SelectContent>
                          <SelectItem key="none" value="none">No Parking</SelectItem>
                          <SelectItem key="street" value="street">Street Parking</SelectItem>
                          <SelectItem key="garage" value="garage">Garage</SelectItem>
                          <SelectItem key="driveway" value="driveway">Driveway</SelectItem>
                          <SelectItem key="carport" value="carport">Carport</SelectItem>
                        </SelectContent>
                      </Select>
                    )}
                  />
                </div>

                <div>
                  <Label htmlFor="petPolicy">Pet Policy</Label>
                  <Input
                    id="petPolicy"
                    placeholder="e.g., Cats and small dogs allowed"
                    {...register('petPolicy')}
                  />
                </div>
              </div>
            </CardContent>
          </Card>

          {/* Description & Features */}
          <Card>
            <CardHeader>
              <CardTitle>Description & Features</CardTitle>
            </CardHeader>
            <CardContent className="space-y-6">
              <div>
                <Label htmlFor="description">Property Description *</Label>
                <Textarea
                  id="description"
                  placeholder="Describe your property in detail..."
                  rows={6}
                  className={errors.description ? 'border-red-500' : ''}
                  {...register('description')}
                />
                {errors.description && (
                  <p className="text-sm text-red-600 mt-1">{errors.description.message}</p>
                )}
              </div>

              <div>
                <Label>Features & Amenities</Label>
                <p className="text-sm text-gray-600 mb-3">
                  Select all features that apply to your property
                </p>
                <div className="grid grid-cols-2 md:grid-cols-3 gap-3 max-h-64 overflow-y-auto border rounded-lg p-4">
                  {availableFeatures.map((feature) => (
                    <div key={feature} className="flex items-center space-x-2">
                      <Checkbox
                        id={feature}
                        checked={selectedFeatures.includes(feature)}
                        onCheckedChange={() => handleFeatureToggle(feature)}
                      />
                      <Label htmlFor={feature} className="text-sm">
                        {feature}
                      </Label>
                    </div>
                  ))}
                </div>
                <p className="text-sm text-gray-500 mt-2">
                  Selected: {selectedFeatures.length} features
                </p>
              </div>

              <div className="grid grid-cols-2 gap-4">
                <div>
                  <Label htmlFor="utilities">Utilities</Label>
                  <Input
                    id="utilities"
                    placeholder="e.g., Heat and hot water included"
                    {...register('utilities')}
                  />
                </div>

                <div>
                  <Label htmlFor="hoaFees">HOA Fees</Label>
                  <Input
                    id="hoaFees"
                    placeholder="e.g., $200/month"
                    {...register('hoaFees')}
                  />
                </div>
              </div>
            </CardContent>
          </Card>

          {/* Image Management */}
          <Card>
            <CardHeader>
              <CardTitle>Property Images</CardTitle>
            </CardHeader>
            <CardContent className="space-y-6">
              {/* Existing Images */}
              {existingImages.length > 0 && (
                <div>
                  <Label>Current Images</Label>
                  <div className="grid grid-cols-2 md:grid-cols-3 lg:grid-cols-4 gap-4 mt-3">
                    {existingImages.map((image, index) => (
                      <div key={image.id || index} className="relative group">
                        <FixedImage
                          src={image.url || image.original_url}
                          alt={`Property image ${index + 1}`}
                          className={`w-full h-32 object-cover rounded-lg border shadow-sm ${
                            imagesToRemove.includes(image.id) ? 'opacity-50 grayscale' : ''
                          }`}
                          showLoadingSpinner={true}
                        />
                        {!imagesToRemove.includes(image.id) ? (
                          <button
                            type="button"
                            onClick={() => removeExistingImage(image.id)}
                            className="absolute top-2 right-2 bg-red-500 text-white rounded-full p-1 opacity-0 group-hover:opacity-100 transition-opacity"
                          >
                            <X className="h-4 w-4" />
                          </button>
                        ) : (
                          <button
                            type="button"
                            onClick={() => restoreExistingImage(image.id)}
                            className="absolute top-2 right-2 bg-green-500 text-white rounded-full p-1 opacity-100"
                          >
                            <Upload className="h-4 w-4" />
                          </button>
                        )}
                        {index === 0 && !imagesToRemove.includes(image.id) && (
                          <div className="absolute bottom-2 left-2 bg-[#067977] text-white text-xs px-2 py-1 rounded">
                            Main Photo
                          </div>
                        )}
                      </div>
                    ))}
                  </div>
                </div>
              )}

              {/* Upload New Images */}
              <div>
                <Label>Add New Images</Label>
                <p className="text-sm text-gray-600 mb-4">
                  Upload additional high-quality images of your property (Max 10 total images).
                </p>
                
                <div className="border-2 border-dashed border-gray-300 rounded-lg p-6 text-center hover:border-gray-400 transition-colors">
                  <input
                    type="file"
                    multiple
                    accept="image/*"
                    onChange={handleImageUpload}
                    className="hidden"
                    id="image-upload"
                  />
                  <label htmlFor="image-upload" className="cursor-pointer">
                    <Upload className="h-12 w-12 text-gray-400 mx-auto mb-4" />
                    <p className="text-lg font-medium text-gray-900 mb-2">
                      Click to upload images
                    </p>
                    <p className="text-sm text-gray-500">
                      PNG, JPG, GIF up to 10MB each
                    </p>
                  </label>
                </div>

                {/* New Images Preview */}
                {selectedImages.length > 0 && (
                  <div className="mt-6">
                    <h4 className="font-medium text-gray-900 mb-3">
                      New Images ({selectedImages.length})
                    </h4>
                    <div className="grid grid-cols-2 md:grid-cols-3 lg:grid-cols-4 gap-4">
                      {imagePreviewUrls.map((url, index) => {
                        const isMainImage = mainImageIndex === index + existingImages.length;
                        return (
                        <div key={index} className="relative group">
                          <FixedImage
                            src={url}
                            alt={`New image ${index + 1}`}
                            className={`w-full h-32 object-cover rounded-lg border shadow-sm cursor-pointer ${
                              isMainImage ? 'ring-4 ring-[#067977]' : ''
                            }`}
                            showLoadingSpinner={true}
                            onClick={() => selectMainImageFromNew(index)}
                          />
                          <button
                            type="button"
                            onClick={() => removeNewImage(index)}
                            className="absolute top-2 right-2 bg-red-500 text-white rounded-full p-1 opacity-0 group-hover:opacity-100 transition-opacity"
                          >
                            <X className="h-4 w-4" />
                          </button>
                          {isMainImage && (
                            <div className="absolute bottom-2 left-2 bg-[#067977] text-white text-xs px-2 py-1 rounded">
                              Main Photo
                            </div>
                          )}
                          {!isMainImage && (
                            <div className="absolute inset-0 bg-black bg-opacity-0 hover:bg-opacity-20 transition-all duration-200 rounded-lg flex items-center justify-center">
                              <div className="opacity-0 group-hover:opacity-100 transition-opacity bg-white text-gray-800 text-xs px-2 py-1 rounded shadow-lg">
                                Click to set as main
                              </div>
                            </div>
                          )}
                        </div>
                        );
                      })}
                    </div>
                  </div>
                )}
              </div>
            </CardContent>
          </Card>

          {/* Contact Information */}
          <Card>
            <CardHeader>
              <CardTitle>Contact Information</CardTitle>
            </CardHeader>
            <CardContent className="space-y-6">
              <div>
                <Label htmlFor="contactName">Contact Name *</Label>
                <div className="relative">
                  <User className="absolute left-3 top-1/2 transform -translate-y-1/2 h-4 w-4 text-gray-400" />
                  <Input
                    id="contactName"
                    placeholder="Your full name"
                    className={`pl-10 ${errors.contactName ? 'border-red-500' : ''}`}
                    {...register('contactName')}
                  />
                </div>
                {errors.contactName && (
                  <p className="text-sm text-red-600 mt-1">{errors.contactName.message}</p>
                )}
              </div>

              <div className="grid grid-cols-2 gap-4">
                <div>
                  <Label htmlFor="contactPhone">Phone Number *</Label>
                  <div className="relative">
                    <Phone className="absolute left-3 top-1/2 transform -translate-y-1/2 h-4 w-4 text-gray-400" />
                    <Input
                      id="contactPhone"
                      placeholder="(555) 123-4567"
                      className={`pl-10 ${errors.contactPhone ? 'border-red-500' : ''}`}
                      {...register('contactPhone')}
                    />
                  </div>
                  {errors.contactPhone && (
                    <p className="text-sm text-red-600 mt-1">{errors.contactPhone.message}</p>
                  )}
                </div>

                <div>
                  <Label htmlFor="contactEmail">Email Address *</Label>
                  <div className="relative">
                    <Mail className="absolute left-3 top-1/2 transform -translate-y-1/2 h-4 w-4 text-gray-400" />
                    <Input
                      id="contactEmail"
                      type="email"
                      placeholder="your@email.com"
                      className={`pl-10 ${errors.contactEmail ? 'border-red-500' : ''}`}
                      {...register('contactEmail')}
                    />
                  </div>
                  {errors.contactEmail && (
                    <p className="text-sm text-red-600 mt-1">{errors.contactEmail.message}</p>
                  )}
                </div>
              </div>
            </CardContent>
          </Card>

          {/* Submit Button */}
          <div className="flex justify-end space-x-4">
            <Button
              type="button"
              variant="outline"
              onClick={() => navigate('/dashboard')}
            >
              Cancel
            </Button>
            <Button type="submit" disabled={isSubmitting}>
              {isSubmitting ? 'Updating...' : 'Update Property'}
            </Button>
          </div>
        </form>
      </div>
    </div>
  );
};

export default EditProperty;<|MERGE_RESOLUTION|>--- conflicted
+++ resolved
@@ -465,15 +465,12 @@
         contactEmail: data.contactEmail,
         // Image handling
         imagesToRemove: imagesToRemove, // Existing images to remove
-<<<<<<< HEAD
         mainImageIndex: mainImageIndex, // Index of the main image
         // Video handling
         videos: selectedVideos.map(video => video.file), // New videos to upload
         videosToRemove: videosToRemove, // Existing videos to remove
         // Add files to the property data
         ...files
-=======
->>>>>>> fa1dae58
       };
 
       // Update the property using the API service
