--- conflicted
+++ resolved
@@ -256,19 +256,10 @@
                   }
                 `}
               >
-<<<<<<< HEAD
-                <div className={viewMode === 'grid' ? 'h-full' : 'mb-4'}>
-                  <PropertyCard
-                    property={property}
-                    view={viewMode}
-                  />
-                </div>
-=======
                 <PropertyCard
                   property={property}
                   view={viewMode}
                 />
->>>>>>> 8b9e1fd4
               </div>
             ))}
           </div>
