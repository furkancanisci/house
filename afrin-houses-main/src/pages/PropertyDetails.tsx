--- conflicted
+++ resolved
@@ -235,17 +235,7 @@
           priceType: propertyData.priceType || propertyData.price_type
         };
         
-<<<<<<< HEAD
-
-        
-        console.log('Property data from API:', propertyData);
-        console.log('Property priceType from API:', propertyData.priceType);
-        console.log('Property price_type from API:', propertyData.price_type);
-        console.log('Transformed property:', transformedProperty);
-        console.log('Transformed property priceType:', transformedProperty.priceType);
-        console.log('Property images:', transformedProperty.images);
-        console.log('Property videos:', transformedProperty.videos);
-        
+
         // Transform property data to match frontend expectations
         const finalTransformedProperty = {
           ...transformedProperty,
@@ -320,9 +310,6 @@
         } finally {
           setLoadingMedia(false);
         }
-=======
-        setProperty(transformedProperty);
->>>>>>> e1d451a8
       } catch (err: any) {
 
         
@@ -477,14 +464,7 @@
   }
 
   // Ensure property.id is treated as a string for favorites comparison
-<<<<<<< HEAD
   const formatPrice = (price: any, listingType: string, currency?: string, priceType?: any) => {
-=======
-  const propertyId = String(property.id);
-  const isFavorite = favorites.includes(propertyId);
-
-  const formatPrice = (price: any, listingType: string, currency?: string) => {
->>>>>>> e1d451a8
     try {
       
       // If price is null/undefined, return price on request
@@ -520,11 +500,7 @@
         try {
           const parsed = JSON.parse(price);
           if (typeof parsed === 'object' && parsed !== null) {
-<<<<<<< HEAD
             return formatPrice(parsed, listingType, currency, priceType); // Recursively handle the parsed object
-=======
-            return formatPrice(parsed, listingType, currency); // Recursively handle the parsed object
->>>>>>> e1d451a8
           }
           numPrice = Number(price) || 0;
         } catch (e) {
@@ -542,7 +518,6 @@
         return t('property.priceOnRequest');
       }
       
-<<<<<<< HEAD
       // Format the price
       const formattedNumber = new Intl.NumberFormat(i18n.language === 'ar' ? 'ar-SA' : 'en-US', {
         minimumFractionDigits: 0,
@@ -552,22 +527,6 @@
       // Add currency symbol
       const currencyCode = currency || property.currency || 'TRY';
       const formattedPrice = `${formattedNumber} ${currencyCode}`;
-=======
-      // Get currency symbol based on currency code
-      const getCurrencySymbol = (code: string) => {
-        const symbols: { [key: string]: string } = {
-          'USD': '$',
-          'EUR': '€',
-          'TRY': '₺',
-          'SYP': 'ل.س',
-        };
-        return symbols[code] || '$';
-      };
-      
-      // Format the price with the correct currency symbol
-      const currencySymbol = getCurrencySymbol(currencyCode);
-      const formattedPrice = `${currencySymbol}${numPrice.toLocaleString()}`;
->>>>>>> e1d451a8
       
       // Get price type text from database
       if (priceType && typeof priceType === 'object') {
@@ -769,20 +728,7 @@
                   </div>
                   <div className="text-right">
                     <p className="text-3xl font-bold text-[#067977]">
-<<<<<<< HEAD
                       {formatPrice(property.price, property.listingType, property.currency, property.priceType)}
-=======
-                      {formatPrice(property.price, property.listingType, property.currency)}
-                    </p>
-                    <p className="text-sm text-gray-500 mt-1">
-                      {property.priceType ? (
-                        typeof property.priceType === 'object' ? (
-                          i18n.language === 'ar' ? property.priceType.name_ar :
-                          i18n.language === 'ku' ? property.priceType.name_ku :
-                          property.priceType.name_en
-                        ) : t(`property.priceTypes.${property.priceType}`)
-                      ) : (property.listingType === 'rent' ? t('property.perMonth') : t('property.totalPrice'))}
->>>>>>> e1d451a8
                     </p>
 
                   </div>
@@ -823,14 +769,7 @@
               </CardContent>
             </Card>
 
-            {/* Enhanced Features and Utilities Section */}
-            {console.log('PropertyDetails - Before passing to FeaturesAndUtilities:')}
-            {console.log('features:', features)}
-            {console.log('utilities:', utilities)}
-            {console.log('property.features:', property.features)}
-            {console.log('property.utilities:', property.utilities)}
-            {console.log('loadingFeatures:', loadingFeatures)}
-            {console.log('loadingUtilities:', loadingUtilities)}
+        
             <FeaturesAndUtilities 
               features={features}
               utilities={utilities}
@@ -850,20 +789,12 @@
                     <div className="flex justify-between">
                       <span className="text-gray-600">{t('filters.propertyType')}</span>
                       <span className="capitalize">
-<<<<<<< HEAD
                         {property.propertyType && typeof property.propertyType === 'object' 
                           ? (i18n.language === 'ar' ? property.propertyType.name_ar :
                              i18n.language === 'ku' ? property.propertyType.name_ku :
                              property.propertyType.name_en || property.propertyType.name)
                           : property.propertyType || t('property.typeNotAvailable')
                         }
-=======
-                        {property.propertyType && typeof property.propertyType === 'object' ? (
-                          i18n.language === 'ar' ? property.propertyType.name_ar :
-                          i18n.language === 'ku' ? property.propertyType.name_ku :
-                          property.propertyType.name_en || property.propertyType.name
-                        ) : t(`property.types.${property.propertyType}`)}
->>>>>>> e1d451a8
                       </span>
                     </div>
                     <div className="flex justify-between">
@@ -1164,20 +1095,12 @@
                 <div className="flex justify-between">
                   <span className="text-gray-600">{t('filters.propertyType')}</span>
                   <span className="capitalize">
-<<<<<<< HEAD
                     {property.propertyType && typeof property.propertyType === 'object' 
                       ? (i18n.language === 'ar' ? property.propertyType.name_ar :
                          i18n.language === 'ku' ? property.propertyType.name_ku :
                          property.propertyType.name_en || property.propertyType.name)
                       : property.propertyType || t('property.typeNotAvailable')
                     }
-=======
-                    {property.propertyType && typeof property.propertyType === 'object' ? (
-                      i18n.language === 'ar' ? property.propertyType.name_ar :
-                      i18n.language === 'ku' ? property.propertyType.name_ku :
-                      property.propertyType.name_en || property.propertyType.name
-                    ) : t(`property.types.${property.propertyType}`)}
->>>>>>> e1d451a8
                   </span>
                 </div>
                 {(property.document_type_id || documentType || loadingDocumentType) && (
@@ -1217,11 +1140,7 @@
                   <span className="text-gray-600 font-semibold">{t('forms.price')}</span>
                   <div className="text-right">
                     <span className="text-xl font-bold text-[#067977]">
-<<<<<<< HEAD
                       {formatPrice(property.price, property.listingType, property.currency, property.priceType)}
-=======
-                      {formatPrice(property.price, property.listingType, property.currency)}
->>>>>>> e1d451a8
                     </span>
 
                   </div>
