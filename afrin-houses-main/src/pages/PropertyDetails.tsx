--- conflicted
+++ resolved
@@ -227,19 +227,6 @@
           documentType: propertyData.document_type
         };
         
-
-        
-<<<<<<< HEAD
-        console.log('Property data from API:', propertyData);
-        console.log('Raw features from API:', propertyData.features);
-        console.log('Raw utilities from API:', propertyData.utilities);
-        console.log('Raw amenities from API:', propertyData.amenities);
-        console.log('Transformed property:', transformedProperty);
-        console.log('Property images:', transformedProperty.images);
-        console.log('Property videos:', transformedProperty.videos);
-        
-=======
->>>>>>> fa1dae58
         setProperty(transformedProperty);
       } catch (err: any) {
 
