import React, { useEffect, useState, useCallback } from 'react';
import { useNavigate } from 'react-router-dom';
import { useTranslation } from 'react-i18next';
import { Property } from '../types';
import { SearchFilters } from '../types';
import MapSearchView from '../components/MapSearchView';
import { ArrowLeft, X } from 'lucide-react';
import { Button } from '../components/ui/button';
import { useApp } from '../context/AppContext';
import { getProperties } from '../services/propertyService';

const MapSearch: React.FC = () => {
  const { t } = useTranslation();
  const navigate = useNavigate();
  const { state, filterProperties } = useApp();
  const [allProperties, setAllProperties] = useState<Property[]>([]);
  const [loading, setLoading] = useState(true);
  const [error, setError] = useState<string | null>(null);
  const [searchFilters, setSearchFilters] = useState<SearchFilters>({
    searchQuery: '',
    listingType: 'all',
    propertyType: 'all',
    location: ''
  });

  useEffect(() => {
    const fetchProperties = async () => {
      try {
        setLoading(true);
        setError(null);
        const response = await getProperties();
        console.log('Properties response:', response);
        // Handle the response structure from getProperties
        let properties = [];
        if (response && typeof response === 'object') {
          if (Array.isArray(response)) {
            properties = response;
          } else if (response.data && Array.isArray(response.data)) {
            properties = response.data;
          }
        }
        console.log('Processed properties:', properties);
        
        // Add some test properties if no properties are returned
        if (!properties || properties.length === 0) {
          console.log('No properties found, adding test data');
<<<<<<< HEAD
        
=======
          const testProperties = [
            {
              id: '1',
              title: 'شقة للبيع في دمشق',
              description: 'شقة جميلة في قلب دمشق',
              price: 150000,
              propertyType: 'apartment' as const,
              listingType: 'sale' as const,
              address: 'شارع الثورة، دمشق',
              city: 'دمشق',
              state: 'دمشق',
              zip_code: '12345',
              bedrooms: 3,
              bathrooms: 2,
              square_feet: 120,
              squareFootage: 120,
              year_built: 2020,
              latitude: 33.5138,
              longitude: 36.2765,
              is_available: true,
              images: [],
              amenities: [],
              created_at: new Date().toISOString(),
              updated_at: new Date().toISOString()
            },
            {
              id: '2',
              title: 'فيلا للإيجار في حلب',
              description: 'فيلا واسعة مع حديقة',
              price: 2000,
              propertyType: 'house' as const,
              listingType: 'rent' as const,
              address: 'حي الفرقان، حلب',
              city: 'حلب',
              state: 'حلب',
              zip_code: '54321',
              bedrooms: 4,
              bathrooms: 3,
              square_feet: 200,
              squareFootage: 200,
              year_built: 2018,
              latitude: 36.2021,
              longitude: 37.1343,
              is_available: true,
              images: [],
              amenities: [],
              created_at: new Date().toISOString(),
              updated_at: new Date().toISOString()
            }
          ];
          setAllProperties(testProperties);
>>>>>>> ca5f7d03
        } else {
          setAllProperties(properties);
        }
        

      } catch (err) {
        console.error('Error fetching properties:', err);
        
<<<<<<< HEAD
      
=======
        // Set test data instead of showing error

        const testProperties = [
          {
            id: '1',
            title: 'شقة للبيع في دمشق',
            description: 'شقة جميلة في قلب دمشق',
            price: 150000,
            propertyType: 'apartment' as const,
            listingType: 'sale' as const,
            address: 'شارع الثورة، دمشق',
            city: 'دمشق',
            state: 'دمشق',
            zip_code: '12345',
            bedrooms: 3,
            bathrooms: 2,
            square_feet: 120,
            squareFootage: 120,
            year_built: 2020,
            latitude: 33.5138,
            longitude: 36.2765,
            is_available: true,
            images: [],
            amenities: [],
            created_at: new Date().toISOString(),
            updated_at: new Date().toISOString()
          },
          {
            id: '2',
            title: 'فيلا للإيجار في حلب',
            description: 'فيلا واسعة مع حديقة',
            price: 2000,
            propertyType: 'house' as const,
            listingType: 'rent' as const,
            address: 'حي الفرقان، حلب',
            city: 'حلب',
            state: 'حلب',
            zip_code: '54321',
            bedrooms: 4,
            bathrooms: 3,
            square_feet: 200,
            squareFootage: 200,
            year_built: 2018,
            latitude: 36.2021,
            longitude: 37.1343,
            is_available: true,
            images: [],
            amenities: [],
            created_at: new Date().toISOString(),
            updated_at: new Date().toISOString()
          }
        ];
        setAllProperties(testProperties);
>>>>>>> ca5f7d03
        setError(null); // Clear any error since we have fallback data
      } finally {
        setLoading(false);
      }
    };

    fetchProperties();
  }, []);

  // Update properties when state.properties changes from AppContext
  useEffect(() => {
    if (state.properties && state.properties.length > 0) {
      console.log('MapSearch: Updating properties from context:', state.properties);
      setAllProperties(state.properties);
    }
  }, [state.properties]);

  const handleClose = () => {
    navigate('/search');
  };

  const handleBackToSearch = () => {
    navigate('/search');
  };

  // Handle filters change and call API
  const handleFiltersChange = useCallback(async (newFilters: SearchFilters) => {
    console.log('MapSearch: Filters changed:', newFilters);
    
    // Update local filters state
    setSearchFilters(newFilters);
    
    // Call filterProperties from AppContext to fetch filtered data from API
    try {
      console.log('MapSearch: Calling filterProperties with:', newFilters);
      await filterProperties(newFilters);
      
      // Update properties from the context state
      if (state.properties) {
        setAllProperties(state.properties);
      }
    } catch (error) {
      console.error('MapSearch: Error filtering properties:', error);
      setError(t('search.errorLoadingProperties'));
    }
  }, [filterProperties, state.properties]);

  if (loading) {
    return (
      <div className="min-h-screen flex items-center justify-center">
        <div className="text-center">
          <div className="animate-spin rounded-full h-12 w-12 border-b-2 border-blue-600 mx-auto mb-4"></div>
          <p className="text-gray-600">{t('map.loadingProperties')}</p>
        </div>
      </div>
    );
  }

  if (error) {
    return (
      <div className="min-h-screen flex items-center justify-center">
        <div className="text-center">
          <div className="bg-red-50 border-l-4 border-red-400 p-4 mb-4">
            <div className="flex">
              <div className="flex-shrink-0">
                <X className="h-5 w-5 text-red-400" />
              </div>
              <div className="ml-3">
                <p className="text-sm text-red-700">{error}</p>
              </div>
            </div>
          </div>
          <Button onClick={handleBackToSearch} variant="outline">
            <ArrowLeft className="h-4 w-4 mr-2" />
            {t('search.backToSearch')}
          </Button>
        </div>
      </div>
    );
  }

  return (
    <div className="min-h-screen bg-gray-50">
      {/* Map Search View */}
      <div className="h-[calc(100vh-80px)]">
        <MapSearchView
          properties={allProperties}
          initialFilters={searchFilters}
          onFiltersChange={handleFiltersChange}
          onClose={handleClose}
        />
      </div>
    </div>
  );
};

export default MapSearch;<|MERGE_RESOLUTION|>--- conflicted
+++ resolved
@@ -44,61 +44,7 @@
         // Add some test properties if no properties are returned
         if (!properties || properties.length === 0) {
           console.log('No properties found, adding test data');
-<<<<<<< HEAD
-        
-=======
-          const testProperties = [
-            {
-              id: '1',
-              title: 'شقة للبيع في دمشق',
-              description: 'شقة جميلة في قلب دمشق',
-              price: 150000,
-              propertyType: 'apartment' as const,
-              listingType: 'sale' as const,
-              address: 'شارع الثورة، دمشق',
-              city: 'دمشق',
-              state: 'دمشق',
-              zip_code: '12345',
-              bedrooms: 3,
-              bathrooms: 2,
-              square_feet: 120,
-              squareFootage: 120,
-              year_built: 2020,
-              latitude: 33.5138,
-              longitude: 36.2765,
-              is_available: true,
-              images: [],
-              amenities: [],
-              created_at: new Date().toISOString(),
-              updated_at: new Date().toISOString()
-            },
-            {
-              id: '2',
-              title: 'فيلا للإيجار في حلب',
-              description: 'فيلا واسعة مع حديقة',
-              price: 2000,
-              propertyType: 'house' as const,
-              listingType: 'rent' as const,
-              address: 'حي الفرقان، حلب',
-              city: 'حلب',
-              state: 'حلب',
-              zip_code: '54321',
-              bedrooms: 4,
-              bathrooms: 3,
-              square_feet: 200,
-              squareFootage: 200,
-              year_built: 2018,
-              latitude: 36.2021,
-              longitude: 37.1343,
-              is_available: true,
-              images: [],
-              amenities: [],
-              created_at: new Date().toISOString(),
-              updated_at: new Date().toISOString()
-            }
-          ];
-          setAllProperties(testProperties);
->>>>>>> ca5f7d03
+
         } else {
           setAllProperties(properties);
         }
@@ -106,64 +52,7 @@
 
       } catch (err) {
         console.error('Error fetching properties:', err);
-        
-<<<<<<< HEAD
-      
-=======
-        // Set test data instead of showing error
-
-        const testProperties = [
-          {
-            id: '1',
-            title: 'شقة للبيع في دمشق',
-            description: 'شقة جميلة في قلب دمشق',
-            price: 150000,
-            propertyType: 'apartment' as const,
-            listingType: 'sale' as const,
-            address: 'شارع الثورة، دمشق',
-            city: 'دمشق',
-            state: 'دمشق',
-            zip_code: '12345',
-            bedrooms: 3,
-            bathrooms: 2,
-            square_feet: 120,
-            squareFootage: 120,
-            year_built: 2020,
-            latitude: 33.5138,
-            longitude: 36.2765,
-            is_available: true,
-            images: [],
-            amenities: [],
-            created_at: new Date().toISOString(),
-            updated_at: new Date().toISOString()
-          },
-          {
-            id: '2',
-            title: 'فيلا للإيجار في حلب',
-            description: 'فيلا واسعة مع حديقة',
-            price: 2000,
-            propertyType: 'house' as const,
-            listingType: 'rent' as const,
-            address: 'حي الفرقان، حلب',
-            city: 'حلب',
-            state: 'حلب',
-            zip_code: '54321',
-            bedrooms: 4,
-            bathrooms: 3,
-            square_feet: 200,
-            squareFootage: 200,
-            year_built: 2018,
-            latitude: 36.2021,
-            longitude: 37.1343,
-            is_available: true,
-            images: [],
-            amenities: [],
-            created_at: new Date().toISOString(),
-            updated_at: new Date().toISOString()
-          }
-        ];
-        setAllProperties(testProperties);
->>>>>>> ca5f7d03
+   
         setError(null); // Clear any error since we have fallback data
       } finally {
         setLoading(false);
