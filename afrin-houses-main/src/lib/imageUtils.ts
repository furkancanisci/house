--- conflicted
+++ resolved
@@ -134,7 +134,6 @@
   let mainImage = '';
   let images: string[] = [];
 
-<<<<<<< HEAD
   // 1. PRIORITY: Check property.media array for real uploaded images
   if (property.media && Array.isArray(property.media) && property.media.length > 0) {
     console.log('🎯 Processing property.media with', property.media.length, 'items');
@@ -224,16 +223,6 @@
     if (images.length > 0 || mainImageCandidates.length > 0) {
       hasRealImages = true;
       console.log('✅ Found', images.length + mainImageCandidates.length, 'real images from property.media');
-=======
-  // Check if images is an object with main and gallery (API v2 structure)
-  if (property.images && typeof property.images === 'object' && !Array.isArray(property.images)) {
-    // Handle nested structure from API
-    if (property.images.main) {
-      mainImage = fixImageUrl(property.images.main);
-    }
-    if (property.images.gallery && Array.isArray(property.images.gallery)) {
-      images = property.images.gallery.map((url: string) => fixImageUrl(url)).filter(Boolean);
->>>>>>> fa1dae58
     }
   }
 
