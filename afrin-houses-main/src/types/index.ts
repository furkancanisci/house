--- conflicted
+++ resolved
@@ -2,8 +2,6 @@
   // Core property fields
   id: string | number;
   title: string;
-<<<<<<< HEAD
-=======
   address: string;
   price: number;
   listingType: 'rent' | 'sale';
@@ -11,7 +9,6 @@
   bedrooms: number;
   bathrooms: number;
   squareFootage: number;
->>>>>>> e19350b6
   description: string;
   price: string | number;
   address: string;
