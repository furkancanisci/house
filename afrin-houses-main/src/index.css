<<<<<<< HEAD
=======
/* Jakob's Law UI/UX improvements */
>>>>>>> 834e7733
@import './styles/jakobs-law-improvements.css';

@tailwind base;
@tailwind components;
@tailwind utilities;

<<<<<<< HEAD
/* Jakob's Law UI/UX improvements */

=======
>>>>>>> 834e7733
@layer base {
  :root {
    --radius: 0.5rem;
    --sidebar-background: 0 0% 98%;
    --sidebar-foreground: 240 5.3% 26.1%;
    --sidebar-primary: 240 5.9% 10%;
    --sidebar-primary-foreground: 0 0% 98%;
    --sidebar-accent: 240 4.8% 95.9%;
    --sidebar-accent-foreground: 240 5.9% 10%;
    --sidebar-border: 220 13% 91%;
    --sidebar-ring: 217.2 91.2% 59.8%
  }

  .dark {
    --sidebar-background: 240 5.9% 10%;
    --sidebar-foreground: 240 4.8% 95.9%;
    --sidebar-primary: 224.3 76.3% 48%;
    --sidebar-primary-foreground: 0 0% 100%;
    --sidebar-accent: 240 3.7% 15.9%;
    --sidebar-accent-foreground: 240 4.8% 95.9%;
    --sidebar-border: 240 3.7% 15.9%;
    --sidebar-ring: 217.2 91.2% 59.8%
  }
}



img {
  object-position: top;
}

/* Zoom Modal Animations */
@keyframes fadeIn {
  from {
    opacity: 0;
  }
  to {
    opacity: 1;
  }
}

@keyframes zoomIn {
  from {
    opacity: 0;
    transform: scale(0.95);
  }
  to {
    opacity: 1;
    transform: scale(1);
  }
}

/* Enhanced Scroll Button Animations */
@keyframes scrollButtonPulse {
  0%, 100% {
    box-shadow: 0 0 0 0 rgba(59, 130, 246, 0.4);
  }
  50% {
    box-shadow: 0 0 0 8px rgba(59, 130, 246, 0);
  }
}

@keyframes scrollIndicatorGlow {
  0%, 100% {
    box-shadow: 0 0 5px rgba(59, 130, 246, 0.3);
  }
  50% {
    box-shadow: 0 0 15px rgba(59, 130, 246, 0.6), 0 0 25px rgba(59, 130, 246, 0.3);
  }
}

/* Property Grid Container Enhancements */
.property-grid-container:hover {
  backdrop-filter: blur(0.5px);
}

.scroll-indicator {
  animation: scrollIndicatorGlow 3s ease-in-out infinite;
}

/* Scroll Button Hover Effects */
.group:hover button[class*="scroll"] {
  animation: scrollButtonPulse 2s infinite;
}

/* Hide scrollbar for all browsers */
.scrollbar-hide {
  -ms-overflow-style: none;
  scrollbar-width: none;
}

.scrollbar-hide::-webkit-scrollbar {
  display: none;
}

@keyframes fadeIn {
  from {
    opacity: 0;
  }
  to {
    opacity: 1;
    transform: scale(1);
  }
}

@keyframes slideUp {
  from {
    opacity: 0;
    transform: translateY(10px);
  }
  to {
    opacity: 1;
    transform: translateY(0);
  }
}

.animate-fade-in {
  animation: fadeIn 0.3s ease-out;
}

.animate-zoom-in {
  animation: zoomIn 0.3s ease-out;
}

.animate-slide-up {
  animation: slideUp 0.3s ease-out;
}

/* Zoom hover effects */
.zoom-hover-effect {
  transition: all 0.3s cubic-bezier(0.4, 0, 0.2, 1);
}

.zoom-hover-effect:hover {
  transform: scale(1.02);
  filter: brightness(1.1);
}

/* Custom backdrop blur for better browser support */
.backdrop-blur-custom {
  backdrop-filter: blur(8px);
  -webkit-backdrop-filter: blur(8px);
}

/* Property Grid Scrolling Styles */
.scrollbar-hide {
  -ms-overflow-style: none;
  scrollbar-width: none;
}

.scrollbar-hide::-webkit-scrollbar {
  display: none;
}

/* Smooth scrolling for property grid */
.property-grid-container {
  scroll-behavior: smooth;
}

/* Enhanced property card hover effects for grid */
.property-grid-card {
  transition: all 0.3s cubic-bezier(0.4, 0, 0.2, 1);
  transform-origin: center;
}

.property-grid-card:hover {
  transform: translateY(-4px) scale(1.02);
  box-shadow: 0 20px 25px -5px rgba(0, 0, 0, 0.1), 0 10px 10px -5px rgba(0, 0, 0, 0.04);
}

/* Custom scrollbar indicator animation */
@keyframes scrollProgress {
  0% { transform: translateX(-100%); }
  100% { transform: translateX(200%); }
}

.scroll-indicator {
  animation: scrollProgress 10s linear infinite;
}

/* Responsive grid adjustments */
@media (max-width: 640px) {
  .property-grid-card {
    width: 280px !important;
  }
}

@media (max-width: 480px) {
  .property-grid-card {
    width: 260px !important;
  }
}

/* Performance optimizations */
.property-grid-container {
  will-change: scroll-position;
  contain: layout style paint;
}

.property-grid-card {
  will-change: transform;
  contain: layout style paint;
}

/* Leaflet Map Responsive Styles */
.leaflet-container {
  width: 100% !important;
  height: 100% !important;
  min-height: 400px;
}

/* Map container responsive adjustments */
@media (max-width: 768px) {
  .leaflet-container {
    min-height: 300px;
  }
  
  /* Adjust map controls for mobile */
  .leaflet-control-zoom {
    margin-left: 10px !important;
    margin-top: 10px !important;
  }
  
  .leaflet-control-attribution {
    font-size: 10px !important;
  }
}

@media (max-width: 480px) {
  .leaflet-container {
    min-height: 250px;
  }
  
  /* Hide attribution on very small screens */
  .leaflet-control-attribution {
    display: none !important;
  }
}

/* Map popup responsive styles */
.leaflet-popup-content {
  max-width: 280px !important;
}

@media (max-width: 480px) {
  .leaflet-popup-content {
    max-width: 200px !important;
    font-size: 12px;
  }
}

/* Cluster marker responsive styles */
.marker-cluster {
  background-clip: padding-box;
  border-radius: 20px;
}

.marker-cluster div {
  width: 30px;
  height: 30px;
  margin-left: 5px;
  margin-top: 5px;
  text-align: center;
  border-radius: 15px;
  font: 12px "Helvetica Neue", Arial, Helvetica, sans-serif;
}

@media (max-width: 768px) {
  .marker-cluster div {
    width: 25px;
    height: 25px;
    margin-left: 3px;
    margin-top: 3px;
    font-size: 10px;
  }
}

/* RTL specific adjustments */
[dir="rtl"] .space-x-1 > :not([hidden]) ~ :not([hidden]),
[dir="rtl"] .space-x-2 > :not([hidden]) ~ :not([hidden]),
[dir="rtl"] .space-x-3 > :not([hidden]) ~ :not([hidden]),
[dir="rtl"] .space-x-4 > :not([hidden]) ~ :not([hidden]),
[dir="rtl"] .space-x-6 > :not([hidden]) ~ :not([hidden]),
[dir="rtl"] .space-x-8 > :not([hidden]) ~ :not([hidden]) {
  --tw-space-x-reverse: 1;
}<|MERGE_RESOLUTION|>--- conflicted
+++ resolved
@@ -1,18 +1,9 @@
-<<<<<<< HEAD
-=======
-/* Jakob's Law UI/UX improvements */
->>>>>>> 834e7733
 @import './styles/jakobs-law-improvements.css';
 
 @tailwind base;
 @tailwind components;
 @tailwind utilities;
 
-<<<<<<< HEAD
-/* Jakob's Law UI/UX improvements */
-
-=======
->>>>>>> 834e7733
 @layer base {
   :root {
     --radius: 0.5rem;
