--- conflicted
+++ resolved
@@ -691,12 +691,8 @@
         // Load properties regardless of authentication status
         console.log('DEBUG: Loading all properties...');
         await loadProperties();
-<<<<<<< HEAD
         console.log('DEBUG: App initialization completed');
       } catch (error) {
-=======
-      } catch (error: any) {
->>>>>>> 921da803
         console.error('Failed to initialize app:', error);
         // Still load properties even if user auth fails
         await loadProperties();
