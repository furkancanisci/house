--- conflicted
+++ resolved
@@ -99,13 +99,8 @@
 interface AppContextType {
   state: AppState;
   dispatch: React.Dispatch<AppAction>;
-<<<<<<< HEAD
-  loadProperties: () => Promise<void>;
-  filterProperties: (filters: SearchFilters) => Promise<void>;
-=======
   loadProperties: (filters?: SearchFilters) => Promise<void>;
   filterProperties: (filters: SearchFilters) => void;
->>>>>>> 286384fa
   addProperty: (property: Omit<Property, 'id' | 'datePosted'>) => void;
   updateProperty: (property: Property) => void;
   deleteProperty: (id: string) => void;
@@ -278,7 +273,6 @@
         dispatch({ type: 'SET_FILTERED_PROPERTIES', payload: [] });
         return;
       }
-<<<<<<< HEAD
       
       const properties = responseData.map((property: any) => {
         return {
@@ -315,89 +309,7 @@
           // Extended fields
           ...(property as any)
         } as Property;
-=======
-    }
-
-    if (filters.listingType && filters.listingType !== 'all') {
-      filtered = filtered.filter(p => (p.listing_type || p.listingType) === filters.listingType);
-    }
-
-    if (filters.propertyType && filters.propertyType !== 'all') {
-      filtered = filtered.filter(p => (p.property_type || p.propertyType) === filters.propertyType);
-    }
-
-    if (filters.minPrice !== undefined) {
-      filtered = filtered.filter(p => {
-        const price = typeof p.price === 'string' ? parseFloat(p.price) || 0 : p.price || 0;
-        return price >= (filters.minPrice || 0);
-      });
-    }
-
-    if (filters.maxPrice !== undefined) {
-      filtered = filtered.filter(p => {
-        const price = typeof p.price === 'string' ? parseFloat(p.price) || 0 : p.price || 0;
-        return price <= (filters.maxPrice || Number.MAX_SAFE_INTEGER);
-      });
-    }
-
-    if (filters.bedrooms !== undefined) {
-      filtered = filtered.filter(p => (p.bedrooms || 0) >= (filters.bedrooms || 0));
-    }
-
-    if (filters.bathrooms !== undefined) {
-      filtered = filtered.filter(p => (p.bathrooms || 0) >= (filters.bathrooms || 0));
-    }
-
-    if (filters.minSquareFootage !== undefined) {
-      filtered = filtered.filter(p => (p.square_feet || p.squareFootage || 0) >= filters.minSquareFootage!);
-    }
-
-    if (filters.maxSquareFootage !== undefined) {
-      filtered = filtered.filter(p => (p.square_feet || p.squareFootage || 0) <= filters.maxSquareFootage!);
-    }
-
-    if (filters.features && filters.features.length > 0) {
-      filtered = filtered.filter(p => 
-        filters.features!.every(feature => p.features.includes(feature))
-      );
-    }
-
-    if (filters.location) {
-      const locationQuery = filters.location.toLowerCase();
-      filtered = filtered.filter(p => 
-        p.address.toLowerCase().includes(locationQuery) ||
-        p.title.toLowerCase().includes(locationQuery) ||
-        (p.city && p.city.toLowerCase().includes(locationQuery)) ||
-        (p.state && p.state.toLowerCase().includes(locationQuery)) ||
-        (p.zip_code && p.zip_code.toLowerCase().includes(locationQuery))
-      );
-    }
-
-    // Apply sorting
-    if (filters.sortBy) {
-      filtered.sort((a, b) => {
-        let aValue: any;
-        let bValue: any;
-        
-        switch (filters.sortBy) {
-          case 'price':
-            aValue = a.price || 0;
-            bValue = b.price || 0;
-            break;
-          case 'created_at':
-            aValue = new Date(a.created_at || 0).getTime();
-            bValue = new Date(b.created_at || 0).getTime();
-            break;
-          default:
-            return 0;
-        }
-        
-        if (filters.sortOrder === 'desc') {
-          return bValue - aValue;
-        } else {
-          return aValue - bValue;
-        }
->>>>>>> 286384fa
+
       });
       
       console.log('Filtered properties from API:', properties);
