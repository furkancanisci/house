import api from './api';

export interface City {
  id: number;
  name: string;
  state: string;
  latitude?: number;
  longitude?: number;
  name_ar: string;
  name_en: string;
}

export interface CityResponse {
  success: boolean;
  data: City[];
  message: string;
}

export interface StateData {
  name: string;
  name_ar: string;
  name_en: string;
}

export interface StateResponse {
  success: boolean;
  data: StateData[];
  message: string;
}

class CityService {
  /**
   * Get all cities
   */
  async getCities(params?: {
    locale?: string;
    state?: string;
  }): Promise<City[]> {
    try {
      const response = await api.get<CityResponse>('/cities', { params });
      return response.data.data;
    } catch (error) {
      console.error('Error fetching cities:', error);
      throw error;
    }
  }

  /**
<<<<<<< HEAD
   * Get all countries
   */
  async getCountries(locale: string = 'ar'): Promise<string[]> {
    try {
      // Using the correct endpoint /cities which maps to CityController@index
      const response = await api.get<CountryResponse>('/cities', {
        params: { locale }
      });
      
      // Extract unique countries from the cities data
      const countries = response.data.data.reduce((acc: CountryData[], city: City) => {
        const countryExists = acc.some(c => 
          c.name_en === city.country || 
          c.name_ar === city.country
        );
        
        if (!countryExists) {
          acc.push({
            name: city.country,
            name_en: city.country === 'Syria' ? 'Syria' : city.country,
            name_ar: city.country === 'Syria' ? 'سوريا' : city.country
          });
        }
        return acc;
      }, [] as CountryData[]);
      
      // Convert to the expected string format
      return countries.map(country => 
        locale === 'ar' ? country.name_ar : country.name_en
      );
    } catch (error) {
      console.warn('Falling back to default countries list');
      // Fallback to default countries if API fails
      return locale === 'ar' ? ['سوريا'] : ['Syria'];
    }
  }

  /**
   * Get all states for a specific country
=======
   * Get all states for Syria
>>>>>>> 8b9e1fd4
   */
  async getStates(params?: {
    locale?: string;
  }): Promise<string[]> {
    try {
      const response = await api.get<StateResponse>('/cities/states', { params });
      // Convert objects to strings based on locale
      const locale = params?.locale || 'ar';
      return response.data.data.map(state => {
        if (typeof state === 'string') return state;
        return locale === 'ar' ? state.name_ar : state.name_en;
      });
    } catch (error) {
      console.warn('Falling back to default states list');
      // Fallback to default states if API fails
      const locale = params?.locale || 'ar';
      return locale === 'ar' 
        ? ['دمشق', 'حلب', 'حماة', 'حمص', 'اللاذقية', 'درعا', 'دير الزور', 'الحسكة', 'الرقة', 'السويداء', 'طرطوس', 'القنيطرة', 'إدلب']
        : ['Damascus', 'Aleppo', 'Hama', 'Homs', 'Latakia', 'Daraa', 'Deir ez-Zor', 'Al-Hasakah', 'Ar-Raqqah', 'As-Suwayda', 'Tartus', 'Quneitra', 'Idlib'];
    }
  }

  /**
   * Get cities by state
   */
  async getCitiesByState(params?: {
    locale?: string;
    state?: string;
  }): Promise<City[]> {
    try {
      const response = await api.get<CityResponse>('/cities', { params });
      return response.data.data;
    } catch (error) {
      console.error('Error fetching cities by state:', error);
      throw error;
    }
  }

  /**
   * Search cities by name
   */
  async searchCities(params: {
    q: string;
    locale?: string;
    limit?: number;
  }): Promise<City[]> {
    try {
      const response = await api.get<CityResponse>('/cities/search', { params });
      return response.data.data;
    } catch (error) {
      console.error('Error searching cities:', error);
      throw error;
    }
  }

  /**
   * Get Syrian cities (default filter)
   */
  async getSyrianCities(locale: string = 'ar'): Promise<City[]> {
    return this.getCities({
      locale
    });
  }

  /**
   * Get Syrian states
   */
  async getSyrianStates(locale: string = 'ar'): Promise<string[]> {
    return this.getStates({
      locale
    });
  }
}

export const cityService = new CityService();<|MERGE_RESOLUTION|>--- conflicted
+++ resolved
@@ -46,49 +46,7 @@
   }
 
   /**
-<<<<<<< HEAD
-   * Get all countries
-   */
-  async getCountries(locale: string = 'ar'): Promise<string[]> {
-    try {
-      // Using the correct endpoint /cities which maps to CityController@index
-      const response = await api.get<CountryResponse>('/cities', {
-        params: { locale }
-      });
-      
-      // Extract unique countries from the cities data
-      const countries = response.data.data.reduce((acc: CountryData[], city: City) => {
-        const countryExists = acc.some(c => 
-          c.name_en === city.country || 
-          c.name_ar === city.country
-        );
-        
-        if (!countryExists) {
-          acc.push({
-            name: city.country,
-            name_en: city.country === 'Syria' ? 'Syria' : city.country,
-            name_ar: city.country === 'Syria' ? 'سوريا' : city.country
-          });
-        }
-        return acc;
-      }, [] as CountryData[]);
-      
-      // Convert to the expected string format
-      return countries.map(country => 
-        locale === 'ar' ? country.name_ar : country.name_en
-      );
-    } catch (error) {
-      console.warn('Falling back to default countries list');
-      // Fallback to default countries if API fails
-      return locale === 'ar' ? ['سوريا'] : ['Syria'];
-    }
-  }
-
-  /**
-   * Get all states for a specific country
-=======
    * Get all states for Syria
->>>>>>> 8b9e1fd4
    */
   async getStates(params?: {
     locale?: string;
