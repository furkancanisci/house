--- conflicted
+++ resolved
@@ -338,15 +338,9 @@
         // Handle main image file
         formData.append('main_image', propertyData[key]);
       } else if (propertyData[key] !== null && propertyData[key] !== undefined) {
-<<<<<<< HEAD
-        // Convert nested objects to JSON strings
-        if (typeof propertyData[key] === 'object') {
-          formData.append(key, JSON.stringify(propertyData[key]));
-=======
         // Handle boolean values properly for Laravel validation
         if (typeof propertyData[key] === 'boolean') {
           formData.append(key, propertyData[key] ? '1' : '0');
->>>>>>> 8b9e1fd4
         } else {
           formData.append(key, propertyData[key].toString());
         }
