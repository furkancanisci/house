{
  "appName": "العقارات",
  "navigation": {
    "home": "الرئيسية",
    "search": "بحث", 
    "housesForRent": "بيوت للإيجار",
    "housesForSale": "بيوت للبيع",
    "favorites": "المفضلة",
    "listProperty": "إضافة عقار",
    "dashboard": "لوحة التحكم",
    "logout": "تسجيل الخروج",
    "login": "تسجيل الدخول",
    "register": "إنشاء حساب"
  },
  "home": {
    "hero": {
      "title": "ابحث عن منزلك المثالي",
      "subtitle": "اكتشف عقارات رائعة للإيجار والبيع. منزل أحلامك على بعد بحث واحد فقط.",
      "searchPlaceholder": "أدخل الموقع، نوع العقار، إلخ.",
      "searchButton": "بحث"
    },
    "stats": {
      "propertiesListed": "العقارات المدرجة",
      "happyCustomers": "عملاء سعداء", 
      "successRate": "معدل النجاح",
      "yearsExperience": "سنوات الخبرة"
    },
    "quickSearches": {
      "title": "بحث سريع",
      "downtownApartments": "شقق وسط المدينة",
      "familyHomes": "منازل عائلية",
      "luxuryCondos": "شقق فاخرة",
      "petFriendly": "مناسب للحيوانات الأليفة",
      "swimmingPool": "مسبح",
      "garageParking": "موقف سيارات مغطى"
    },
    "featuredProperties": "عقارات مميزة",
    "viewAll": "عرض الكل",
    "noPropertiesFound": "لم يتم العثور على عقارات",
    "quickSearchItems": {
      "downtownApartments": "شقق وسط المدينة",
      "familyHomes": "منازل عائلية",
      "luxuryCondos": "شقق فاخرة",
      "petFriendly": "مناسب للحيوانات الأليفة",
      "swimmingPool": "مسبح",
      "garageParking": "موقف سيارات مغطى"
    }
  },
  "search": {
    "title": "نتائج البحث",
    "propertiesFound": "عقار موجود",
    "propertiesFoundPlural": "عقارات موجودة",
    "matchingCriteria": "تطابق معاييرك",
    "filters": "فلاتر",
    "clearAll": "مسح الكل",
    "activeFilters": "الفلاتر النشطة",
    "noPropertiesFound": "لم يتم العثور على عقارات",
    "noResults": "لم يتم العثور على عقارات",
    "tryAdjustingFilters": "جرب تعديل الفلاتر أو توسيع معايير البحث",
    "adjustCriteria": "جرب تعديل معايير البحث أو تصفح جميع العقارات.",
    "clearFilters": "مسح الفلاتر",
    "loadMore": "تحميل المزيد من العقارات",
    "resultsCount": "{{count}} عقارات موجودة",
    "debugInfo": "عرض {{count}} عقارات",
    "showingCount": "عرض {{count}} عقارات",
    "sortBy": "فرز حسب",
      "newestFirst": "الأحدث أولاً",
      "oldestFirst": "الأقدم أولاً",
      "priceLowToHigh": "السعر: من الأقل إلى الأعلى",
      "priceHighToLow": "السعر: من الأعلى إلى الأقل",
      "largestFirst": "الأكبر أولاً",
      "smallestFirst": "الأصغر أولاً"
    },
  "property": {
<<<<<<< HEAD
    "forRent": "للإيجار",
    "forSale": "للبيع",
=======
    "month": "شهر",
    "year": "سنة",
>>>>>>> 8b9e1fd4
    "types": {
      "all": "جميع أنواع العقارات",
      "apartment": "شقة",
      "house": "منزل",
      "condo": "شقة سكنية", 
      "townhouse": "منزل متصل",
      "studio": "استوديو",
      "loft": "علية",
      "villa": "فيلا",
      "commercial": "تجاري",
      "land": "أرض",
      "description": "الوصف",
      "perMonth": "شهر",
      "more": "المزيد",
      "listed": "مدرج",
      "minSqFt": "الحد الأدنى للمساحة",
      "maxSqFt": "الحد الأقصى للمساحة",
      "sqFt": "قدم مربع"
    },
    "listingTypes": {
      "all": "الكل",
      "rent": "للإيجار",
      "sale": "للبيع",
      "forRent": "للإيجار",
      "forSale": "للبيع"
    },
    "details": {
      "bedrooms": "غرف النوم",
      "bathrooms": "الحمامات",
      "squareFootage": "المساحة بالقدم المربع",
      "yearBuilt": "سنة البناء",
      "availableDate": "تاريخ التوفر",
      "petPolicy": "سياسة الحيوانات الأليفة",
      "parking": "موقف سيارات",
      "utilities": "المرافق",
      "hoaFees": "رسوم جمعية الملاك",
      "lotSize": "مساحة الأرض",
      "garage": "كراج",
      "heating": "التدفئة",
      "building": "المبنى",
      "pool": "مسبح"
    },
    "features": {
      "parking": "موقف سيارات",
      "pool": "مسبح",
      "gym": "صالة رياضية",
      "petFriendly": "مناسب للحيوانات الأليفة",
      "balcony": "شرفة",
      "garden": "حديقة",
      "fireplace": "مدفأة",
      "dishwasher": "غسالة أطباق",
      "airConditioning": "تكييف هواء",
      "laundryInUnit": "غسيل داخل الوحدة",
      "elevator": "مصعد",
      "garage": "كراج",
      "hardwoodFloors": "أرضيات خشبية",
      "patio": "فناء",
      "storage": "تخزين",
      "highCeilings": "أسقف عالية",
      "updatedKitchen": "مطبخ محدث",
      "updatedBathroom": "حمام محدث",
      "closeToTransit": "قريب من المواصلات",
      "oceanView": "إطلالة على المحيط",
      "cityView": "إطلالة على المدينة",
      "privateElevator": "مصعد خاص",
      "concierge": "بواب",
      "spa": "سبا",
      "wineCellar": "قبو نبيذ",
      "smartHome": "منزل ذكي",
      "historicDetails": "تفاصيل تاريخية",
      "bayWindows": "نوافذ خليجية",
      "crownMolding": "قوالب تاج",
      "communityPool": "مسبح مجتمعي",
      "playground": "ملعب",
      "washerDryer": "غسالة ومجفف",
      "inUnitLaundry": "غسيل داخل الوحدة",
      "rooftopDeck": "سطح علوي",
      "fitnessCenter": "مركز لياقة بدنية",
      "outdoorKitchen": "مطبخ خارجي",
      "singleStory": "طابق واحد",
      "largeBackyard": "فناء خلفي كبير",
      "masterSuite": "جناح رئيسي",
      "desertLandscaping": "تنسيق صحراوي",
      "tileFloors": "أرضيات بلاط"
    },
    "actions": {
      "viewDetails": "عرض التفاصيل",
      "addToFavorites": "إضافة إلى المفضلة",
      "removeFromFavorites": "إزالة من المفضلة",
      "contactOwner": "اتصل بالمالك",
      "shareProperty": "مشاركة العقار",
      "editProperty": "تعديل العقار",
      "deleteProperty": "حذف العقار"
    },
    "location": "الموقع",
    "summary": "ملخص العقار",
    "quickActions": "إجراءات سريعة",
    "printDetails": "طباعة التفاصيل",
    "amenities": "المميزات والمرافق",
    "propertyDetails": "تفاصيل العقار",
    "perMonth": "شهر",
    "more": "المزيد",
    "listed": "مدرج",
    "minSqFt": "الحد الأدنى للمساحة",
    "maxSqFt": "الحد الأقصى للمساحة",
    "sqft": "قدم مربع",
    "notFound": "العقار غير موجود"
  },
  "forms": {
    "propertyTitle": "عنوان العقار",
    "address": "العنوان",
    "city": "المدينة",
    "state": "الولاية",
    "postalCode": "الرمز البريدي",
    "price": "السعر",
    "monthlyRent": "الإيجار الشهري",
    "salePrice": "سعر البيع",
    "propertyDescription": "وصف العقار",
    "contactName": "اسم جهة الاتصال",
    "phoneNumber": "رقم الهاتف",
    "emailAddress": "عنوان البريد الإلكتروني",
    "yourFullName": "اسمك الكامل",
    "required": "مطلوب",
    "validation": {
      "propertyTitleRequired": "عنوان العقار مطلوب",
      "addressRequired": "العنوان مطلوب",
      "contactNameRequired": "اسم جهة الاتصال مطلوب",
      "contactPhoneRequired": "رقم هاتف جهة الاتصال مطلوب",
      "validEmailRequired": "عنوان بريد إلكتروني صحيح مطلوب",
      "yearBuiltValid": "سنة البناء يجب أن تكون صحيحة",
      "yearBuiltFuture": "سنة البناء لا يمكن أن تكون في المستقبل",
      "passwordsDontMatch": "كلمات المرور غير متطابقة",
      "validEmailAddress": "يرجى إدخال عنوان بريد إلكتروني صحيح"
    },
    "propertyTitlePlaceholder": "مثال: شقة فاخرة في وسط المدينة",
    "addressPlaceholder": "123 الشارع الرئيسي، المدينة، الولاية 12345",
    "cityPlaceholder": "أدخل المدينة",
    "statePlaceholder": "أدخل الولاية",
    "postalCodePlaceholder": "أدخل الرمز البريدي",
    "lotSizePlaceholder": "مثال: 0.25 فدان",
    "parkingPlaceholder": "مثال: كراج لسيارتين",
    "petPolicyPlaceholder": "مثال: القطط والكلاب الصغيرة مسموحة",
    "propertyDescriptionPlaceholder": "اوصف عقارك بالتفصيل. اذكر معلومات عن الحي والمرافق القريبة وما يجعل هذا العقار مميزاً.",
    "selectAllFeatures": "اختر جميع المميزات التي تنطبق على عقارك",
    "selectedFeatures": "المختارة",
    "features": "مميزات",
    "utilitiesPlaceholder": "مثال: التدفئة والماء الساخن متضمنان",
    "hoaFeesPlaceholder": "مثال: 200 دولار/شهر",
    "contactInfoDescription": "ستظهر هذه المعلومات للمستأجرين/المشترين المحتملين ليتمكنوا من التواصل معك.",
    "phoneNumberPlaceholder": "(555) 123-4567",
    "emailAddressPlaceholder": "your@email.com",
    "note": "ملاحظة",
    "demoImagesNote": "في هذا العرض التوضيحي، سيتم تعيين صور عينة تلقائياً لعقارك. في التطبيق الحقيقي، ستقوم برفع صورك الخاصة هنا.",
    "step": "خطوة",
    "of": "من",
    "complete": "مكتمل"
  },
  "auth": {
    "signIn": "تسجيل الدخول",
    "signUp": "إنشاء حساب",
    "createAccount": "إنشاء حساب",
    "enterEmail": "أدخل بريدك الإلكتروني",
    "enterPassword": "أدخل كلمة المرور",
    "enterFullName": "أدخل اسمك الكامل",
    "enterPhoneNumber": "أدخل رقم هاتفك",
    "createPassword": "إنشاء كلمة مرور",
    "confirmPassword": "تأكيد كلمة المرور",
    "signingIn": "جاري تسجيل الدخول...",
    "creatingAccount": "جاري إنشاء الحساب...",
    "invalidCredentials": "بريد إلكتروني أو كلمة مرور غير صحيحة",
    "benefits": {
      "saveFavorites": "احفظ عقاراتك المفضلة",
      "getNotified": "احصل على إشعارات حول الإعلانات الجديدة",
      "contactOwners": "تواصل مع أصحاب العقارات مباشرة",
      "manageListings": "إدارة إعلانات العقارات الخاصة بك",
      "exclusiveDeals": "الوصول إلى عروض حصرية"
    }
  },
  "dashboard": {
    "myProperties": "عقاراتي",
    "favorites": "المفضلة",
    "profile": "الملف الشخصي",
    "totalProperties": "إجمالي العقارات",
    "forRent": "للإيجار",
    "forSale": "للبيع",
    "edit": "تعديل",
    "delete": "حذف",
    "view": "عرض"
  },
  "buttons": {
    "createListing": "إنشاء إعلان",
    "creatingListing": "جاري إنشاء الإعلان...",
    "updateProperty": "تحديث العقار",
    "updating": "جاري التحديث...",
    "cancel": "إلغاء",
    "save": "حفظ",
    "next": "التالي",
    "previous": "السابق",
    "clear": "مسح",
    "apply": "تطبيق"
  },
  "errors": {
    "invalidDataFormat": "تنسيق البيانات غير صحيح",
    "failedToLoadProperties": "فشل في تحميل العقارات"
  },
  "privacyPolicy": {
    "title": "سياسة الخصوصية",
    "lastUpdated": "آخر تحديث: أغسطس 2023",
    "introduction": {
      "title": "مقدمة",
      "content": "نحن نحترم خصوصيتك وملتزمون بحماية بياناتك الشخصية. ستخبرك سياسة الخصوصية هذه بكيفية رعايتنا لبياناتك الشخصية عند زيارتك لموقعنا الإلكتروني وإخبارك بحقوق الخصوصية الخاصة بك وكيف يحميك القانون."
    },
    "informationWeCollect": {
      "title": "المعلومات التي نجمعها",
      "content": "قد نقوم بجمع واستخدام وتخزين ونقل أنواع مختلفة من البيانات الشخصية عنك والتي قمنا بتجميعها معًا على النحو التالي: بيانات الهوية وبيانات الاتصال والبيانات الفنية وبيانات الاستخدام وبيانات التسويق والاتصالات."
    },
    "howWeUseYourData": {
      "title": "كيف نستخدم بياناتك",
      "content": "سنستخدم بياناتك الشخصية فقط عندما يسمح لنا القانون بذلك. في معظم الأحيان، سنستخدم بياناتك الشخصية لتقديم خدماتنا وتحسينها، وإدارة علاقتنا معك، وإرسال رسائل التسويق إليك."
    },
    "dataSecurity": {
      "title": "أمان البيانات",
      "content": "لقد وضعنا تدابير أمنية مناسبة لمنع فقدان بياناتك الشخصية أو استخدامها أو الوصول إليها بطريقة غير مصرح بها أو تغييرها أو الكشف عنها."
    },
    "contactUs": {
      "title": "اتصل بنا",
      "content": "إذا كان لديك أي أسئلة حول سياسة الخصوصية هذه أو ممارسات الخصوصية الخاصة بنا، يرجى الاتصال بنا على privacy@example.com."
    }
  },
  "termsOfService": {
    "title": "شروط الخدمة",
    "lastUpdated": "آخر تحديث: أغسطس 2023",
    "introduction": {
      "title": "مقدمة",
      "content": "تحكم شروط الخدمة هذه استخدامك لموقعنا الإلكتروني وخدماتنا. من خلال الوصول إلى خدماتنا أو استخدامها، فإنك توافق على الالتزام بهذه الشروط والأحكام."
    },
    "accountTerms": {
      "title": "شروط الحساب",
      "content": "أنت مسؤول عن الحفاظ على أمان حسابك وعن جميع الأنشطة التي تتم تحت حسابك. يجب عليك إخطارنا على الفور بأي استخدام غير مصرح به لحسابك."
    },
    "userResponsibilities": {
      "title": "مسؤوليات المستخدم",
      "content": "تتعهد بعدم استخدام الخدمة لأي غرض غير قانوني أو غير مصرح به. يجب ألا تقوم بإرسال أي فيروسات أو أي كود ذي طبيعة مدمرة."
    },
    "limitationOfLiability": {
      "title": "تحديد المسؤولية",
      "content": "لن تكون شركتنا مسؤولة بأي حال من الأحوال عن أي أضرار غير مباشرة أو عرضية أو خاصة أو تبعية أو عقابية، بما في ذلك على سبيل المثال لا الحصر، فقدان الأرباح أو البيانات أو الاستخدام أو السمعة التجارية أو غيرها من الخسائر غير الملموسة."
    },
    "contactUs": {
      "title": "اتصل بنا",
      "content": "إذا كان لديك أي أسئلة حول شروط الخدمة هذه، يرجى الاتصال بنا على legal@example.com."
    }
  },
  "cookiePolicy": {
    "title": "سياسة ملفات تعريف الارتباط",
    "lastUpdated": "آخر تحديث: أغسطس 2023",
    "whatAreCookies": {
      "title": "ما هي ملفات تعريف الارتباط",
      "content": "ملفات تعريف الارتباط هي ملفات نصية صغيرة يتم وضعها على جهاز الكمبيوتر الخاص بك من خلال مواقع الويب التي تزورها. تُستخدم على نطاق واسع لجعل مواقع الويب تعمل بكفاءة أكبر، وكذلك لتقديم معلومات لأصحاب الموقع."
    },
    "howWeUseCookies": {
      "title": "كيف نستخدم ملفات تعريف الارتباط",
      "content": "نستخدم ملفات تعريف الارتباط لفهم كيفية استخدامك لموقعنا ولتحسين تجربتك، بما في ذلك تخصيص المحتوى وتخزين تفضيلاتك."
    },
    "typesOfCookies": {
      "title": "أنواع ملفات تعريف الارتباط التي نستخدمها",
      "content": "نستخدم كلًا من ملفات تعريف الارتباط الجلسة (التي تنتهي بمجرد إغلاق متصفح الويب الخاص بك) وملفات تعريف الارتباط الدائمة (التي تبقى على جهازك لمدة زمنية محددة)."
    },
    "managingCookies": {
      "title": "إدارة ملفات تعريف الارتباط",
      "content": "يمكنك التحكم في ملفات تعريف الارتباط وحذفها كما تريد. يمكنك حذف جميع ملفات تعريف الارتباط الموجودة على جهاز الكمبيوتر الخاص بك ويمكنك ضبط معظم المتصفحات لمنع وضعها."
    },
    "contactUs": {
      "title": "اتصل بنا",
      "content": "إذا كان لديك أي أسئلة حول استخدامنا لملفات تعريف الارتباط، يرجى الاتصال بنا على privacy@example.com."
    }
  },
  "common": {
    "currency": "ليرة تركية",
    "loading": "جاري التحميل...",
    "backToSearch": "العودة إلى البحث",
    "linkCopied": "تم نسخ الرابط إلى الحافظة",
    "state": "الولاية",
    "city": "المدينة",
    "selectState": "اختر الولاية",
    "selectCity": "اختر المدينة",
    "selectStateFirst": "الرجاء اختيار الولاية أولاً"
  },
  "location": {
    "state": "المحافظة",
    "city": "المدينة",
    "selectState": "اختر المحافظة",
    "selectCity": "اختر المدينة",
    "selectStateFirst": "اختر المحافظة أولاً"
  },
  "messages": {
    "propertyDeletedSuccess": "تم حذف العقار بنجاح",
    "addedToFavorites": "تمت الإضافة إلى المفضلة",
    "removedFromFavorites": "تمت الإزالة من المفضلة",
    "linkCopied": "تم نسخ الرابط إلى الحافظة",
    "signInToSaveFavorites": "يرجى تسجيل الدخول لحفظ المفضلة",
    "signInToContact": "يرجى تسجيل الدخول للتواصل مع أصحاب العقارات",
    "contactInfoDisplayed": "تم عرض معلومات الاتصال أدناه",
    "failedToCreateProperty": "فشل في إنشاء إعلان العقار",
    "failedToUpdateProperty": "فشل في تحديث العقار",
    "propertyNotFound": "العقار غير موجود",
    "canOnlyEditOwnProperties": "يمكنك تعديل عقاراتك فقط",
    "propertyListedSuccess": "تم إدراج العقار بنجاح!"
  },
  "steps": {
    "basicInformation": "المعلومات الأساسية",
    "propertyDetails": "تفاصيل العقار",
    "features": "المميزات",
    "contactInformation": "معلومات الاتصال"
  },
  "filters": {
    "searchFilters": "فلاتر البحث",
    "location": "الموقع",
    "enterLocation": "أدخل المدينة أو العنوان أو الرمز البريدي",
    "listingType": "نوع الإعلان",
    "propertyType": "نوع العقار",
    "priceRange": "نطاق السعر",
    "minPrice": "أقل سعر",
    "maxPrice": "أعلى سعر",
    "bedrooms": "غرف النوم",
    "bathrooms": "الحمامات",
    "squareFootage": "المساحة",
    "features": "المميزات",
    "any": "أي",
    "advancedFilters": "فلاتر متقدمة",
    "locationPlaceholder": "أدخل المدينة أو العنوان أو الرمز البريدي"
  },
  "footer": {
    "description": "شريكك الموثوق في العثور على المنزل المثالي. نحن نربط المشترين والبائعين والمستأجرين بعقارات عالية الجودة وخدمة استثنائية.",
    "quickLinks": "روابط سريعة",
    "searchProperties": "بحث عن عقارات",
    "listProperty": "إضافة عقار",
    "contact": "اتصل بنا",
    "contactInfo": "معلومات الاتصال",
    "copyright": " 2023 العقارات. جميع الحقوق محفوظة."
  },
  "map": {
    "selectPropertyLocation": "حدد موقع العقار",
    "searchLocation": "ابحث عن موقع...",
    "useCurrentLocation": "استخدم الموقع الحالي",
    "resetLocation": "إعادة تعيين الموقع",
    "coordinates": "الإحداثيات",
    "latitude": "خط العرض",
    "longitude": "خط الطول",
    "clickToSelectLocation": "انقر على الخريطة لتحديد الموقع",
    "dragMarkerToAdjust": "اسحب العلامة لضبط الموقع",
    "searchForAddress": "ابحث عن عنوان أو مكان",
    "locationSelected": "تم تحديد الموقع",
    "locationNotSelected": "لم يتم تحديد الموقع",
    "gettingCurrentLocation": "جاري الحصول على الموقع الحالي...",
    "locationAccessDenied": "تم رفض الوصول إلى الموقع",
    "locationNotAvailable": "الموقع غير متاح",
    "mapLoadError": "خطأ في تحميل الخريطة",
    "invalidCoordinates": "إحداثيات غير صحيحة"
  }
}<|MERGE_RESOLUTION|>--- conflicted
+++ resolved
@@ -72,13 +72,10 @@
       "smallestFirst": "الأصغر أولاً"
     },
   "property": {
-<<<<<<< HEAD
+    "month": "شهر",
+    "year": "سنة",
     "forRent": "للإيجار",
     "forSale": "للبيع",
-=======
-    "month": "شهر",
-    "year": "سنة",
->>>>>>> 8b9e1fd4
     "types": {
       "all": "جميع أنواع العقارات",
       "apartment": "شقة",
